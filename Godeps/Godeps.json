--- conflicted
+++ resolved
@@ -764,1827 +764,927 @@
     },
     {
       "ImportPath": "k8s.io/api/admission/v1beta1",
-<<<<<<< HEAD
-      "Rev": "96c7ecc8649cb4fcf99a98d19ea28d5aa88caf70"
+      "Rev": "9fc595375ab38f53cbc3a53026ac40fb44ad50ca"
     },
     {
       "ImportPath": "k8s.io/api/admissionregistration/v1alpha1",
-      "Rev": "96c7ecc8649cb4fcf99a98d19ea28d5aa88caf70"
+      "Rev": "9fc595375ab38f53cbc3a53026ac40fb44ad50ca"
     },
     {
       "ImportPath": "k8s.io/api/admissionregistration/v1beta1",
-      "Rev": "96c7ecc8649cb4fcf99a98d19ea28d5aa88caf70"
+      "Rev": "9fc595375ab38f53cbc3a53026ac40fb44ad50ca"
     },
     {
       "ImportPath": "k8s.io/api/apps/v1",
-      "Rev": "96c7ecc8649cb4fcf99a98d19ea28d5aa88caf70"
+      "Rev": "9fc595375ab38f53cbc3a53026ac40fb44ad50ca"
     },
     {
       "ImportPath": "k8s.io/api/apps/v1beta1",
-      "Rev": "96c7ecc8649cb4fcf99a98d19ea28d5aa88caf70"
+      "Rev": "9fc595375ab38f53cbc3a53026ac40fb44ad50ca"
     },
     {
       "ImportPath": "k8s.io/api/apps/v1beta2",
-      "Rev": "96c7ecc8649cb4fcf99a98d19ea28d5aa88caf70"
+      "Rev": "9fc595375ab38f53cbc3a53026ac40fb44ad50ca"
     },
     {
       "ImportPath": "k8s.io/api/authentication/v1",
-      "Rev": "96c7ecc8649cb4fcf99a98d19ea28d5aa88caf70"
+      "Rev": "9fc595375ab38f53cbc3a53026ac40fb44ad50ca"
     },
     {
       "ImportPath": "k8s.io/api/authentication/v1beta1",
-      "Rev": "96c7ecc8649cb4fcf99a98d19ea28d5aa88caf70"
+      "Rev": "9fc595375ab38f53cbc3a53026ac40fb44ad50ca"
     },
     {
       "ImportPath": "k8s.io/api/authorization/v1",
-      "Rev": "96c7ecc8649cb4fcf99a98d19ea28d5aa88caf70"
+      "Rev": "9fc595375ab38f53cbc3a53026ac40fb44ad50ca"
     },
     {
       "ImportPath": "k8s.io/api/authorization/v1beta1",
-      "Rev": "96c7ecc8649cb4fcf99a98d19ea28d5aa88caf70"
+      "Rev": "9fc595375ab38f53cbc3a53026ac40fb44ad50ca"
     },
     {
       "ImportPath": "k8s.io/api/autoscaling/v1",
-      "Rev": "96c7ecc8649cb4fcf99a98d19ea28d5aa88caf70"
+      "Rev": "9fc595375ab38f53cbc3a53026ac40fb44ad50ca"
     },
     {
       "ImportPath": "k8s.io/api/autoscaling/v2beta1",
-      "Rev": "96c7ecc8649cb4fcf99a98d19ea28d5aa88caf70"
+      "Rev": "9fc595375ab38f53cbc3a53026ac40fb44ad50ca"
     },
     {
       "ImportPath": "k8s.io/api/batch/v1",
-      "Rev": "96c7ecc8649cb4fcf99a98d19ea28d5aa88caf70"
+      "Rev": "9fc595375ab38f53cbc3a53026ac40fb44ad50ca"
     },
     {
       "ImportPath": "k8s.io/api/batch/v1beta1",
-      "Rev": "96c7ecc8649cb4fcf99a98d19ea28d5aa88caf70"
+      "Rev": "9fc595375ab38f53cbc3a53026ac40fb44ad50ca"
     },
     {
       "ImportPath": "k8s.io/api/batch/v2alpha1",
-      "Rev": "96c7ecc8649cb4fcf99a98d19ea28d5aa88caf70"
+      "Rev": "9fc595375ab38f53cbc3a53026ac40fb44ad50ca"
     },
     {
       "ImportPath": "k8s.io/api/certificates/v1beta1",
-      "Rev": "96c7ecc8649cb4fcf99a98d19ea28d5aa88caf70"
+      "Rev": "9fc595375ab38f53cbc3a53026ac40fb44ad50ca"
     },
     {
       "ImportPath": "k8s.io/api/core/v1",
-      "Rev": "96c7ecc8649cb4fcf99a98d19ea28d5aa88caf70"
+      "Rev": "9fc595375ab38f53cbc3a53026ac40fb44ad50ca"
+    },
+    {
+      "ImportPath": "k8s.io/api/events/v1beta1",
+      "Rev": "9fc595375ab38f53cbc3a53026ac40fb44ad50ca"
     },
     {
       "ImportPath": "k8s.io/api/extensions/v1beta1",
-      "Rev": "96c7ecc8649cb4fcf99a98d19ea28d5aa88caf70"
+      "Rev": "9fc595375ab38f53cbc3a53026ac40fb44ad50ca"
     },
     {
       "ImportPath": "k8s.io/api/networking/v1",
-      "Rev": "96c7ecc8649cb4fcf99a98d19ea28d5aa88caf70"
+      "Rev": "9fc595375ab38f53cbc3a53026ac40fb44ad50ca"
     },
     {
       "ImportPath": "k8s.io/api/policy/v1beta1",
-      "Rev": "96c7ecc8649cb4fcf99a98d19ea28d5aa88caf70"
+      "Rev": "9fc595375ab38f53cbc3a53026ac40fb44ad50ca"
     },
     {
       "ImportPath": "k8s.io/api/rbac/v1",
-      "Rev": "96c7ecc8649cb4fcf99a98d19ea28d5aa88caf70"
+      "Rev": "9fc595375ab38f53cbc3a53026ac40fb44ad50ca"
     },
     {
       "ImportPath": "k8s.io/api/rbac/v1alpha1",
-      "Rev": "96c7ecc8649cb4fcf99a98d19ea28d5aa88caf70"
+      "Rev": "9fc595375ab38f53cbc3a53026ac40fb44ad50ca"
     },
     {
       "ImportPath": "k8s.io/api/rbac/v1beta1",
-      "Rev": "96c7ecc8649cb4fcf99a98d19ea28d5aa88caf70"
+      "Rev": "9fc595375ab38f53cbc3a53026ac40fb44ad50ca"
     },
     {
       "ImportPath": "k8s.io/api/scheduling/v1alpha1",
-      "Rev": "96c7ecc8649cb4fcf99a98d19ea28d5aa88caf70"
+      "Rev": "9fc595375ab38f53cbc3a53026ac40fb44ad50ca"
     },
     {
       "ImportPath": "k8s.io/api/settings/v1alpha1",
-      "Rev": "96c7ecc8649cb4fcf99a98d19ea28d5aa88caf70"
+      "Rev": "9fc595375ab38f53cbc3a53026ac40fb44ad50ca"
     },
     {
       "ImportPath": "k8s.io/api/storage/v1",
-      "Rev": "96c7ecc8649cb4fcf99a98d19ea28d5aa88caf70"
+      "Rev": "9fc595375ab38f53cbc3a53026ac40fb44ad50ca"
     },
     {
       "ImportPath": "k8s.io/api/storage/v1alpha1",
-      "Rev": "96c7ecc8649cb4fcf99a98d19ea28d5aa88caf70"
+      "Rev": "9fc595375ab38f53cbc3a53026ac40fb44ad50ca"
     },
     {
       "ImportPath": "k8s.io/api/storage/v1beta1",
-      "Rev": "96c7ecc8649cb4fcf99a98d19ea28d5aa88caf70"
+      "Rev": "9fc595375ab38f53cbc3a53026ac40fb44ad50ca"
     },
     {
       "ImportPath": "k8s.io/apimachinery/pkg/api/equality",
-      "Rev": "4c98d116e0a4b9b772b313ac91715abbfb0417a1"
+      "Rev": "180eddb345a5be3a157cea1c624700ad5bd27b8f"
     },
     {
       "ImportPath": "k8s.io/apimachinery/pkg/api/errors",
-      "Rev": "4c98d116e0a4b9b772b313ac91715abbfb0417a1"
+      "Rev": "180eddb345a5be3a157cea1c624700ad5bd27b8f"
     },
     {
       "ImportPath": "k8s.io/apimachinery/pkg/api/meta",
-      "Rev": "4c98d116e0a4b9b772b313ac91715abbfb0417a1"
+      "Rev": "180eddb345a5be3a157cea1c624700ad5bd27b8f"
     },
     {
       "ImportPath": "k8s.io/apimachinery/pkg/api/resource",
-      "Rev": "4c98d116e0a4b9b772b313ac91715abbfb0417a1"
+      "Rev": "180eddb345a5be3a157cea1c624700ad5bd27b8f"
     },
     {
       "ImportPath": "k8s.io/apimachinery/pkg/api/testing",
-      "Rev": "4c98d116e0a4b9b772b313ac91715abbfb0417a1"
+      "Rev": "180eddb345a5be3a157cea1c624700ad5bd27b8f"
     },
     {
       "ImportPath": "k8s.io/apimachinery/pkg/api/testing/fuzzer",
-      "Rev": "4c98d116e0a4b9b772b313ac91715abbfb0417a1"
+      "Rev": "180eddb345a5be3a157cea1c624700ad5bd27b8f"
     },
     {
       "ImportPath": "k8s.io/apimachinery/pkg/api/testing/roundtrip",
-      "Rev": "4c98d116e0a4b9b772b313ac91715abbfb0417a1"
+      "Rev": "180eddb345a5be3a157cea1c624700ad5bd27b8f"
     },
     {
       "ImportPath": "k8s.io/apimachinery/pkg/api/validation",
-      "Rev": "4c98d116e0a4b9b772b313ac91715abbfb0417a1"
+      "Rev": "180eddb345a5be3a157cea1c624700ad5bd27b8f"
     },
     {
       "ImportPath": "k8s.io/apimachinery/pkg/api/validation/path",
-      "Rev": "4c98d116e0a4b9b772b313ac91715abbfb0417a1"
+      "Rev": "180eddb345a5be3a157cea1c624700ad5bd27b8f"
     },
     {
       "ImportPath": "k8s.io/apimachinery/pkg/apimachinery",
-      "Rev": "4c98d116e0a4b9b772b313ac91715abbfb0417a1"
+      "Rev": "180eddb345a5be3a157cea1c624700ad5bd27b8f"
     },
     {
       "ImportPath": "k8s.io/apimachinery/pkg/apimachinery/announced",
-      "Rev": "4c98d116e0a4b9b772b313ac91715abbfb0417a1"
+      "Rev": "180eddb345a5be3a157cea1c624700ad5bd27b8f"
     },
     {
       "ImportPath": "k8s.io/apimachinery/pkg/apimachinery/registered",
-      "Rev": "4c98d116e0a4b9b772b313ac91715abbfb0417a1"
+      "Rev": "180eddb345a5be3a157cea1c624700ad5bd27b8f"
     },
     {
       "ImportPath": "k8s.io/apimachinery/pkg/apis/meta/fuzzer",
-      "Rev": "4c98d116e0a4b9b772b313ac91715abbfb0417a1"
+      "Rev": "180eddb345a5be3a157cea1c624700ad5bd27b8f"
     },
     {
       "ImportPath": "k8s.io/apimachinery/pkg/apis/meta/internalversion",
-      "Rev": "4c98d116e0a4b9b772b313ac91715abbfb0417a1"
+      "Rev": "180eddb345a5be3a157cea1c624700ad5bd27b8f"
     },
     {
       "ImportPath": "k8s.io/apimachinery/pkg/apis/meta/v1",
-      "Rev": "4c98d116e0a4b9b772b313ac91715abbfb0417a1"
+      "Rev": "180eddb345a5be3a157cea1c624700ad5bd27b8f"
     },
     {
       "ImportPath": "k8s.io/apimachinery/pkg/apis/meta/v1/unstructured",
-      "Rev": "4c98d116e0a4b9b772b313ac91715abbfb0417a1"
+      "Rev": "180eddb345a5be3a157cea1c624700ad5bd27b8f"
     },
     {
       "ImportPath": "k8s.io/apimachinery/pkg/apis/meta/v1/validation",
-      "Rev": "4c98d116e0a4b9b772b313ac91715abbfb0417a1"
+      "Rev": "180eddb345a5be3a157cea1c624700ad5bd27b8f"
     },
     {
       "ImportPath": "k8s.io/apimachinery/pkg/apis/meta/v1alpha1",
-      "Rev": "4c98d116e0a4b9b772b313ac91715abbfb0417a1"
+      "Rev": "180eddb345a5be3a157cea1c624700ad5bd27b8f"
     },
     {
       "ImportPath": "k8s.io/apimachinery/pkg/conversion",
-      "Rev": "4c98d116e0a4b9b772b313ac91715abbfb0417a1"
+      "Rev": "180eddb345a5be3a157cea1c624700ad5bd27b8f"
     },
     {
       "ImportPath": "k8s.io/apimachinery/pkg/conversion/queryparams",
-      "Rev": "4c98d116e0a4b9b772b313ac91715abbfb0417a1"
+      "Rev": "180eddb345a5be3a157cea1c624700ad5bd27b8f"
     },
     {
       "ImportPath": "k8s.io/apimachinery/pkg/fields",
-      "Rev": "4c98d116e0a4b9b772b313ac91715abbfb0417a1"
+      "Rev": "180eddb345a5be3a157cea1c624700ad5bd27b8f"
     },
     {
       "ImportPath": "k8s.io/apimachinery/pkg/labels",
-      "Rev": "4c98d116e0a4b9b772b313ac91715abbfb0417a1"
+      "Rev": "180eddb345a5be3a157cea1c624700ad5bd27b8f"
     },
     {
       "ImportPath": "k8s.io/apimachinery/pkg/runtime",
-      "Rev": "4c98d116e0a4b9b772b313ac91715abbfb0417a1"
+      "Rev": "180eddb345a5be3a157cea1c624700ad5bd27b8f"
     },
     {
       "ImportPath": "k8s.io/apimachinery/pkg/runtime/schema",
-      "Rev": "4c98d116e0a4b9b772b313ac91715abbfb0417a1"
+      "Rev": "180eddb345a5be3a157cea1c624700ad5bd27b8f"
     },
     {
       "ImportPath": "k8s.io/apimachinery/pkg/runtime/serializer",
-      "Rev": "4c98d116e0a4b9b772b313ac91715abbfb0417a1"
+      "Rev": "180eddb345a5be3a157cea1c624700ad5bd27b8f"
     },
     {
       "ImportPath": "k8s.io/apimachinery/pkg/runtime/serializer/json",
-      "Rev": "4c98d116e0a4b9b772b313ac91715abbfb0417a1"
+      "Rev": "180eddb345a5be3a157cea1c624700ad5bd27b8f"
     },
     {
       "ImportPath": "k8s.io/apimachinery/pkg/runtime/serializer/protobuf",
-      "Rev": "4c98d116e0a4b9b772b313ac91715abbfb0417a1"
+      "Rev": "180eddb345a5be3a157cea1c624700ad5bd27b8f"
     },
     {
       "ImportPath": "k8s.io/apimachinery/pkg/runtime/serializer/recognizer",
-      "Rev": "4c98d116e0a4b9b772b313ac91715abbfb0417a1"
+      "Rev": "180eddb345a5be3a157cea1c624700ad5bd27b8f"
     },
     {
       "ImportPath": "k8s.io/apimachinery/pkg/runtime/serializer/streaming",
-      "Rev": "4c98d116e0a4b9b772b313ac91715abbfb0417a1"
+      "Rev": "180eddb345a5be3a157cea1c624700ad5bd27b8f"
     },
     {
       "ImportPath": "k8s.io/apimachinery/pkg/runtime/serializer/versioning",
-      "Rev": "4c98d116e0a4b9b772b313ac91715abbfb0417a1"
+      "Rev": "180eddb345a5be3a157cea1c624700ad5bd27b8f"
     },
     {
       "ImportPath": "k8s.io/apimachinery/pkg/selection",
-      "Rev": "4c98d116e0a4b9b772b313ac91715abbfb0417a1"
+      "Rev": "180eddb345a5be3a157cea1c624700ad5bd27b8f"
     },
     {
       "ImportPath": "k8s.io/apimachinery/pkg/types",
-      "Rev": "4c98d116e0a4b9b772b313ac91715abbfb0417a1"
+      "Rev": "180eddb345a5be3a157cea1c624700ad5bd27b8f"
     },
     {
       "ImportPath": "k8s.io/apimachinery/pkg/util/cache",
-      "Rev": "4c98d116e0a4b9b772b313ac91715abbfb0417a1"
+      "Rev": "180eddb345a5be3a157cea1c624700ad5bd27b8f"
     },
     {
       "ImportPath": "k8s.io/apimachinery/pkg/util/clock",
-      "Rev": "4c98d116e0a4b9b772b313ac91715abbfb0417a1"
+      "Rev": "180eddb345a5be3a157cea1c624700ad5bd27b8f"
     },
     {
       "ImportPath": "k8s.io/apimachinery/pkg/util/diff",
-      "Rev": "4c98d116e0a4b9b772b313ac91715abbfb0417a1"
+      "Rev": "180eddb345a5be3a157cea1c624700ad5bd27b8f"
     },
     {
       "ImportPath": "k8s.io/apimachinery/pkg/util/errors",
-      "Rev": "4c98d116e0a4b9b772b313ac91715abbfb0417a1"
+      "Rev": "180eddb345a5be3a157cea1c624700ad5bd27b8f"
     },
     {
       "ImportPath": "k8s.io/apimachinery/pkg/util/framer",
-      "Rev": "4c98d116e0a4b9b772b313ac91715abbfb0417a1"
+      "Rev": "180eddb345a5be3a157cea1c624700ad5bd27b8f"
     },
     {
       "ImportPath": "k8s.io/apimachinery/pkg/util/httpstream",
-      "Rev": "4c98d116e0a4b9b772b313ac91715abbfb0417a1"
+      "Rev": "180eddb345a5be3a157cea1c624700ad5bd27b8f"
     },
     {
       "ImportPath": "k8s.io/apimachinery/pkg/util/intstr",
-      "Rev": "4c98d116e0a4b9b772b313ac91715abbfb0417a1"
+      "Rev": "180eddb345a5be3a157cea1c624700ad5bd27b8f"
     },
     {
       "ImportPath": "k8s.io/apimachinery/pkg/util/json",
-      "Rev": "4c98d116e0a4b9b772b313ac91715abbfb0417a1"
+      "Rev": "180eddb345a5be3a157cea1c624700ad5bd27b8f"
     },
     {
       "ImportPath": "k8s.io/apimachinery/pkg/util/mergepatch",
-      "Rev": "4c98d116e0a4b9b772b313ac91715abbfb0417a1"
+      "Rev": "180eddb345a5be3a157cea1c624700ad5bd27b8f"
     },
     {
       "ImportPath": "k8s.io/apimachinery/pkg/util/net",
-      "Rev": "4c98d116e0a4b9b772b313ac91715abbfb0417a1"
+      "Rev": "180eddb345a5be3a157cea1c624700ad5bd27b8f"
     },
     {
       "ImportPath": "k8s.io/apimachinery/pkg/util/proxy",
-      "Rev": "4c98d116e0a4b9b772b313ac91715abbfb0417a1"
+      "Rev": "180eddb345a5be3a157cea1c624700ad5bd27b8f"
     },
     {
       "ImportPath": "k8s.io/apimachinery/pkg/util/rand",
-      "Rev": "4c98d116e0a4b9b772b313ac91715abbfb0417a1"
+      "Rev": "180eddb345a5be3a157cea1c624700ad5bd27b8f"
     },
     {
       "ImportPath": "k8s.io/apimachinery/pkg/util/runtime",
-      "Rev": "4c98d116e0a4b9b772b313ac91715abbfb0417a1"
+      "Rev": "180eddb345a5be3a157cea1c624700ad5bd27b8f"
     },
     {
       "ImportPath": "k8s.io/apimachinery/pkg/util/sets",
-      "Rev": "4c98d116e0a4b9b772b313ac91715abbfb0417a1"
+      "Rev": "180eddb345a5be3a157cea1c624700ad5bd27b8f"
     },
     {
       "ImportPath": "k8s.io/apimachinery/pkg/util/strategicpatch",
-      "Rev": "4c98d116e0a4b9b772b313ac91715abbfb0417a1"
+      "Rev": "180eddb345a5be3a157cea1c624700ad5bd27b8f"
     },
     {
       "ImportPath": "k8s.io/apimachinery/pkg/util/uuid",
-      "Rev": "4c98d116e0a4b9b772b313ac91715abbfb0417a1"
+      "Rev": "180eddb345a5be3a157cea1c624700ad5bd27b8f"
     },
     {
       "ImportPath": "k8s.io/apimachinery/pkg/util/validation",
-      "Rev": "4c98d116e0a4b9b772b313ac91715abbfb0417a1"
+      "Rev": "180eddb345a5be3a157cea1c624700ad5bd27b8f"
     },
     {
       "ImportPath": "k8s.io/apimachinery/pkg/util/validation/field",
-      "Rev": "4c98d116e0a4b9b772b313ac91715abbfb0417a1"
+      "Rev": "180eddb345a5be3a157cea1c624700ad5bd27b8f"
     },
     {
       "ImportPath": "k8s.io/apimachinery/pkg/util/wait",
-      "Rev": "4c98d116e0a4b9b772b313ac91715abbfb0417a1"
+      "Rev": "180eddb345a5be3a157cea1c624700ad5bd27b8f"
     },
     {
       "ImportPath": "k8s.io/apimachinery/pkg/util/waitgroup",
-      "Rev": "4c98d116e0a4b9b772b313ac91715abbfb0417a1"
+      "Rev": "180eddb345a5be3a157cea1c624700ad5bd27b8f"
     },
     {
       "ImportPath": "k8s.io/apimachinery/pkg/util/yaml",
-      "Rev": "4c98d116e0a4b9b772b313ac91715abbfb0417a1"
+      "Rev": "180eddb345a5be3a157cea1c624700ad5bd27b8f"
     },
     {
       "ImportPath": "k8s.io/apimachinery/pkg/version",
-      "Rev": "4c98d116e0a4b9b772b313ac91715abbfb0417a1"
+      "Rev": "180eddb345a5be3a157cea1c624700ad5bd27b8f"
     },
     {
       "ImportPath": "k8s.io/apimachinery/pkg/watch",
-      "Rev": "4c98d116e0a4b9b772b313ac91715abbfb0417a1"
+      "Rev": "180eddb345a5be3a157cea1c624700ad5bd27b8f"
     },
     {
       "ImportPath": "k8s.io/apimachinery/third_party/forked/golang/json",
-      "Rev": "4c98d116e0a4b9b772b313ac91715abbfb0417a1"
+      "Rev": "180eddb345a5be3a157cea1c624700ad5bd27b8f"
     },
     {
       "ImportPath": "k8s.io/apimachinery/third_party/forked/golang/netutil",
-      "Rev": "4c98d116e0a4b9b772b313ac91715abbfb0417a1"
+      "Rev": "180eddb345a5be3a157cea1c624700ad5bd27b8f"
     },
     {
       "ImportPath": "k8s.io/apimachinery/third_party/forked/golang/reflect",
-      "Rev": "4c98d116e0a4b9b772b313ac91715abbfb0417a1"
+      "Rev": "180eddb345a5be3a157cea1c624700ad5bd27b8f"
     },
     {
       "ImportPath": "k8s.io/client-go/discovery",
-      "Rev": "d97bb3ec4ca83c7322497f1f912f74f7e4bc442d"
+      "Rev": "651d7a8818705e25181c672c1d71524a08e42bb0"
     },
     {
       "ImportPath": "k8s.io/client-go/discovery/fake",
-      "Rev": "d97bb3ec4ca83c7322497f1f912f74f7e4bc442d"
+      "Rev": "651d7a8818705e25181c672c1d71524a08e42bb0"
     },
     {
       "ImportPath": "k8s.io/client-go/informers",
-      "Rev": "d97bb3ec4ca83c7322497f1f912f74f7e4bc442d"
+      "Rev": "651d7a8818705e25181c672c1d71524a08e42bb0"
     },
     {
       "ImportPath": "k8s.io/client-go/informers/admissionregistration",
-      "Rev": "d97bb3ec4ca83c7322497f1f912f74f7e4bc442d"
+      "Rev": "651d7a8818705e25181c672c1d71524a08e42bb0"
     },
     {
       "ImportPath": "k8s.io/client-go/informers/admissionregistration/v1alpha1",
-      "Rev": "d97bb3ec4ca83c7322497f1f912f74f7e4bc442d"
+      "Rev": "651d7a8818705e25181c672c1d71524a08e42bb0"
     },
     {
       "ImportPath": "k8s.io/client-go/informers/admissionregistration/v1beta1",
-      "Rev": "d97bb3ec4ca83c7322497f1f912f74f7e4bc442d"
+      "Rev": "651d7a8818705e25181c672c1d71524a08e42bb0"
     },
     {
       "ImportPath": "k8s.io/client-go/informers/apps",
-      "Rev": "d97bb3ec4ca83c7322497f1f912f74f7e4bc442d"
+      "Rev": "651d7a8818705e25181c672c1d71524a08e42bb0"
     },
     {
       "ImportPath": "k8s.io/client-go/informers/apps/v1",
-      "Rev": "d97bb3ec4ca83c7322497f1f912f74f7e4bc442d"
+      "Rev": "651d7a8818705e25181c672c1d71524a08e42bb0"
     },
     {
       "ImportPath": "k8s.io/client-go/informers/apps/v1beta1",
-      "Rev": "d97bb3ec4ca83c7322497f1f912f74f7e4bc442d"
+      "Rev": "651d7a8818705e25181c672c1d71524a08e42bb0"
     },
     {
       "ImportPath": "k8s.io/client-go/informers/apps/v1beta2",
-      "Rev": "d97bb3ec4ca83c7322497f1f912f74f7e4bc442d"
+      "Rev": "651d7a8818705e25181c672c1d71524a08e42bb0"
     },
     {
       "ImportPath": "k8s.io/client-go/informers/autoscaling",
-      "Rev": "d97bb3ec4ca83c7322497f1f912f74f7e4bc442d"
+      "Rev": "651d7a8818705e25181c672c1d71524a08e42bb0"
     },
     {
       "ImportPath": "k8s.io/client-go/informers/autoscaling/v1",
-      "Rev": "d97bb3ec4ca83c7322497f1f912f74f7e4bc442d"
+      "Rev": "651d7a8818705e25181c672c1d71524a08e42bb0"
     },
     {
       "ImportPath": "k8s.io/client-go/informers/autoscaling/v2beta1",
-      "Rev": "d97bb3ec4ca83c7322497f1f912f74f7e4bc442d"
+      "Rev": "651d7a8818705e25181c672c1d71524a08e42bb0"
     },
     {
       "ImportPath": "k8s.io/client-go/informers/batch",
-      "Rev": "d97bb3ec4ca83c7322497f1f912f74f7e4bc442d"
+      "Rev": "651d7a8818705e25181c672c1d71524a08e42bb0"
     },
     {
       "ImportPath": "k8s.io/client-go/informers/batch/v1",
-      "Rev": "d97bb3ec4ca83c7322497f1f912f74f7e4bc442d"
+      "Rev": "651d7a8818705e25181c672c1d71524a08e42bb0"
     },
     {
       "ImportPath": "k8s.io/client-go/informers/batch/v1beta1",
-      "Rev": "d97bb3ec4ca83c7322497f1f912f74f7e4bc442d"
+      "Rev": "651d7a8818705e25181c672c1d71524a08e42bb0"
     },
     {
       "ImportPath": "k8s.io/client-go/informers/batch/v2alpha1",
-      "Rev": "d97bb3ec4ca83c7322497f1f912f74f7e4bc442d"
+      "Rev": "651d7a8818705e25181c672c1d71524a08e42bb0"
     },
     {
       "ImportPath": "k8s.io/client-go/informers/certificates",
-      "Rev": "d97bb3ec4ca83c7322497f1f912f74f7e4bc442d"
+      "Rev": "651d7a8818705e25181c672c1d71524a08e42bb0"
     },
     {
       "ImportPath": "k8s.io/client-go/informers/certificates/v1beta1",
-      "Rev": "d97bb3ec4ca83c7322497f1f912f74f7e4bc442d"
+      "Rev": "651d7a8818705e25181c672c1d71524a08e42bb0"
     },
     {
       "ImportPath": "k8s.io/client-go/informers/core",
-      "Rev": "d97bb3ec4ca83c7322497f1f912f74f7e4bc442d"
+      "Rev": "651d7a8818705e25181c672c1d71524a08e42bb0"
     },
     {
       "ImportPath": "k8s.io/client-go/informers/core/v1",
-      "Rev": "d97bb3ec4ca83c7322497f1f912f74f7e4bc442d"
+      "Rev": "651d7a8818705e25181c672c1d71524a08e42bb0"
+    },
+    {
+      "ImportPath": "k8s.io/client-go/informers/events",
+      "Rev": "651d7a8818705e25181c672c1d71524a08e42bb0"
+    },
+    {
+      "ImportPath": "k8s.io/client-go/informers/events/v1beta1",
+      "Rev": "651d7a8818705e25181c672c1d71524a08e42bb0"
     },
     {
       "ImportPath": "k8s.io/client-go/informers/extensions",
-      "Rev": "d97bb3ec4ca83c7322497f1f912f74f7e4bc442d"
+      "Rev": "651d7a8818705e25181c672c1d71524a08e42bb0"
     },
     {
       "ImportPath": "k8s.io/client-go/informers/extensions/v1beta1",
-      "Rev": "d97bb3ec4ca83c7322497f1f912f74f7e4bc442d"
+      "Rev": "651d7a8818705e25181c672c1d71524a08e42bb0"
     },
     {
       "ImportPath": "k8s.io/client-go/informers/internalinterfaces",
-      "Rev": "d97bb3ec4ca83c7322497f1f912f74f7e4bc442d"
+      "Rev": "651d7a8818705e25181c672c1d71524a08e42bb0"
     },
     {
       "ImportPath": "k8s.io/client-go/informers/networking",
-      "Rev": "d97bb3ec4ca83c7322497f1f912f74f7e4bc442d"
+      "Rev": "651d7a8818705e25181c672c1d71524a08e42bb0"
     },
     {
       "ImportPath": "k8s.io/client-go/informers/networking/v1",
-      "Rev": "d97bb3ec4ca83c7322497f1f912f74f7e4bc442d"
+      "Rev": "651d7a8818705e25181c672c1d71524a08e42bb0"
     },
     {
       "ImportPath": "k8s.io/client-go/informers/policy",
-      "Rev": "d97bb3ec4ca83c7322497f1f912f74f7e4bc442d"
+      "Rev": "651d7a8818705e25181c672c1d71524a08e42bb0"
     },
     {
       "ImportPath": "k8s.io/client-go/informers/policy/v1beta1",
-      "Rev": "d97bb3ec4ca83c7322497f1f912f74f7e4bc442d"
+      "Rev": "651d7a8818705e25181c672c1d71524a08e42bb0"
     },
     {
       "ImportPath": "k8s.io/client-go/informers/rbac",
-      "Rev": "d97bb3ec4ca83c7322497f1f912f74f7e4bc442d"
+      "Rev": "651d7a8818705e25181c672c1d71524a08e42bb0"
     },
     {
       "ImportPath": "k8s.io/client-go/informers/rbac/v1",
-      "Rev": "d97bb3ec4ca83c7322497f1f912f74f7e4bc442d"
+      "Rev": "651d7a8818705e25181c672c1d71524a08e42bb0"
     },
     {
       "ImportPath": "k8s.io/client-go/informers/rbac/v1alpha1",
-      "Rev": "d97bb3ec4ca83c7322497f1f912f74f7e4bc442d"
+      "Rev": "651d7a8818705e25181c672c1d71524a08e42bb0"
     },
     {
       "ImportPath": "k8s.io/client-go/informers/rbac/v1beta1",
-      "Rev": "d97bb3ec4ca83c7322497f1f912f74f7e4bc442d"
+      "Rev": "651d7a8818705e25181c672c1d71524a08e42bb0"
     },
     {
       "ImportPath": "k8s.io/client-go/informers/scheduling",
-      "Rev": "d97bb3ec4ca83c7322497f1f912f74f7e4bc442d"
+      "Rev": "651d7a8818705e25181c672c1d71524a08e42bb0"
     },
     {
       "ImportPath": "k8s.io/client-go/informers/scheduling/v1alpha1",
-      "Rev": "d97bb3ec4ca83c7322497f1f912f74f7e4bc442d"
+      "Rev": "651d7a8818705e25181c672c1d71524a08e42bb0"
     },
     {
       "ImportPath": "k8s.io/client-go/informers/settings",
-      "Rev": "d97bb3ec4ca83c7322497f1f912f74f7e4bc442d"
+      "Rev": "651d7a8818705e25181c672c1d71524a08e42bb0"
     },
     {
       "ImportPath": "k8s.io/client-go/informers/settings/v1alpha1",
-      "Rev": "d97bb3ec4ca83c7322497f1f912f74f7e4bc442d"
+      "Rev": "651d7a8818705e25181c672c1d71524a08e42bb0"
     },
     {
       "ImportPath": "k8s.io/client-go/informers/storage",
-      "Rev": "d97bb3ec4ca83c7322497f1f912f74f7e4bc442d"
+      "Rev": "651d7a8818705e25181c672c1d71524a08e42bb0"
     },
     {
       "ImportPath": "k8s.io/client-go/informers/storage/v1",
-      "Rev": "d97bb3ec4ca83c7322497f1f912f74f7e4bc442d"
+      "Rev": "651d7a8818705e25181c672c1d71524a08e42bb0"
     },
     {
       "ImportPath": "k8s.io/client-go/informers/storage/v1alpha1",
-      "Rev": "d97bb3ec4ca83c7322497f1f912f74f7e4bc442d"
+      "Rev": "651d7a8818705e25181c672c1d71524a08e42bb0"
     },
     {
       "ImportPath": "k8s.io/client-go/informers/storage/v1beta1",
-      "Rev": "d97bb3ec4ca83c7322497f1f912f74f7e4bc442d"
+      "Rev": "651d7a8818705e25181c672c1d71524a08e42bb0"
     },
     {
       "ImportPath": "k8s.io/client-go/kubernetes",
-      "Rev": "d97bb3ec4ca83c7322497f1f912f74f7e4bc442d"
+      "Rev": "651d7a8818705e25181c672c1d71524a08e42bb0"
     },
     {
       "ImportPath": "k8s.io/client-go/kubernetes/fake",
-      "Rev": "d97bb3ec4ca83c7322497f1f912f74f7e4bc442d"
+      "Rev": "651d7a8818705e25181c672c1d71524a08e42bb0"
     },
     {
       "ImportPath": "k8s.io/client-go/kubernetes/scheme",
-      "Rev": "d97bb3ec4ca83c7322497f1f912f74f7e4bc442d"
+      "Rev": "651d7a8818705e25181c672c1d71524a08e42bb0"
     },
     {
       "ImportPath": "k8s.io/client-go/kubernetes/typed/admissionregistration/v1alpha1",
-      "Rev": "d97bb3ec4ca83c7322497f1f912f74f7e4bc442d"
+      "Rev": "651d7a8818705e25181c672c1d71524a08e42bb0"
     },
     {
       "ImportPath": "k8s.io/client-go/kubernetes/typed/admissionregistration/v1alpha1/fake",
-      "Rev": "d97bb3ec4ca83c7322497f1f912f74f7e4bc442d"
+      "Rev": "651d7a8818705e25181c672c1d71524a08e42bb0"
     },
     {
       "ImportPath": "k8s.io/client-go/kubernetes/typed/admissionregistration/v1beta1",
-      "Rev": "d97bb3ec4ca83c7322497f1f912f74f7e4bc442d"
+      "Rev": "651d7a8818705e25181c672c1d71524a08e42bb0"
     },
     {
       "ImportPath": "k8s.io/client-go/kubernetes/typed/admissionregistration/v1beta1/fake",
-      "Rev": "d97bb3ec4ca83c7322497f1f912f74f7e4bc442d"
+      "Rev": "651d7a8818705e25181c672c1d71524a08e42bb0"
     },
     {
       "ImportPath": "k8s.io/client-go/kubernetes/typed/apps/v1",
-      "Rev": "d97bb3ec4ca83c7322497f1f912f74f7e4bc442d"
+      "Rev": "651d7a8818705e25181c672c1d71524a08e42bb0"
     },
     {
       "ImportPath": "k8s.io/client-go/kubernetes/typed/apps/v1/fake",
-      "Rev": "d97bb3ec4ca83c7322497f1f912f74f7e4bc442d"
+      "Rev": "651d7a8818705e25181c672c1d71524a08e42bb0"
     },
     {
       "ImportPath": "k8s.io/client-go/kubernetes/typed/apps/v1beta1",
-      "Rev": "d97bb3ec4ca83c7322497f1f912f74f7e4bc442d"
+      "Rev": "651d7a8818705e25181c672c1d71524a08e42bb0"
     },
     {
       "ImportPath": "k8s.io/client-go/kubernetes/typed/apps/v1beta1/fake",
-      "Rev": "d97bb3ec4ca83c7322497f1f912f74f7e4bc442d"
+      "Rev": "651d7a8818705e25181c672c1d71524a08e42bb0"
     },
     {
       "ImportPath": "k8s.io/client-go/kubernetes/typed/apps/v1beta2",
-      "Rev": "d97bb3ec4ca83c7322497f1f912f74f7e4bc442d"
+      "Rev": "651d7a8818705e25181c672c1d71524a08e42bb0"
     },
     {
       "ImportPath": "k8s.io/client-go/kubernetes/typed/apps/v1beta2/fake",
-      "Rev": "d97bb3ec4ca83c7322497f1f912f74f7e4bc442d"
+      "Rev": "651d7a8818705e25181c672c1d71524a08e42bb0"
     },
     {
       "ImportPath": "k8s.io/client-go/kubernetes/typed/authentication/v1",
-      "Rev": "d97bb3ec4ca83c7322497f1f912f74f7e4bc442d"
+      "Rev": "651d7a8818705e25181c672c1d71524a08e42bb0"
     },
     {
       "ImportPath": "k8s.io/client-go/kubernetes/typed/authentication/v1/fake",
-      "Rev": "d97bb3ec4ca83c7322497f1f912f74f7e4bc442d"
+      "Rev": "651d7a8818705e25181c672c1d71524a08e42bb0"
     },
     {
       "ImportPath": "k8s.io/client-go/kubernetes/typed/authentication/v1beta1",
-      "Rev": "d97bb3ec4ca83c7322497f1f912f74f7e4bc442d"
+      "Rev": "651d7a8818705e25181c672c1d71524a08e42bb0"
     },
     {
       "ImportPath": "k8s.io/client-go/kubernetes/typed/authentication/v1beta1/fake",
-      "Rev": "d97bb3ec4ca83c7322497f1f912f74f7e4bc442d"
+      "Rev": "651d7a8818705e25181c672c1d71524a08e42bb0"
     },
     {
       "ImportPath": "k8s.io/client-go/kubernetes/typed/authorization/v1",
-      "Rev": "d97bb3ec4ca83c7322497f1f912f74f7e4bc442d"
+      "Rev": "651d7a8818705e25181c672c1d71524a08e42bb0"
     },
     {
       "ImportPath": "k8s.io/client-go/kubernetes/typed/authorization/v1/fake",
-      "Rev": "d97bb3ec4ca83c7322497f1f912f74f7e4bc442d"
+      "Rev": "651d7a8818705e25181c672c1d71524a08e42bb0"
     },
     {
       "ImportPath": "k8s.io/client-go/kubernetes/typed/authorization/v1beta1",
-      "Rev": "d97bb3ec4ca83c7322497f1f912f74f7e4bc442d"
+      "Rev": "651d7a8818705e25181c672c1d71524a08e42bb0"
     },
     {
       "ImportPath": "k8s.io/client-go/kubernetes/typed/authorization/v1beta1/fake",
-      "Rev": "d97bb3ec4ca83c7322497f1f912f74f7e4bc442d"
+      "Rev": "651d7a8818705e25181c672c1d71524a08e42bb0"
     },
     {
       "ImportPath": "k8s.io/client-go/kubernetes/typed/autoscaling/v1",
-      "Rev": "d97bb3ec4ca83c7322497f1f912f74f7e4bc442d"
+      "Rev": "651d7a8818705e25181c672c1d71524a08e42bb0"
     },
     {
       "ImportPath": "k8s.io/client-go/kubernetes/typed/autoscaling/v1/fake",
-      "Rev": "d97bb3ec4ca83c7322497f1f912f74f7e4bc442d"
+      "Rev": "651d7a8818705e25181c672c1d71524a08e42bb0"
     },
     {
       "ImportPath": "k8s.io/client-go/kubernetes/typed/autoscaling/v2beta1",
-      "Rev": "d97bb3ec4ca83c7322497f1f912f74f7e4bc442d"
+      "Rev": "651d7a8818705e25181c672c1d71524a08e42bb0"
     },
     {
       "ImportPath": "k8s.io/client-go/kubernetes/typed/autoscaling/v2beta1/fake",
-      "Rev": "d97bb3ec4ca83c7322497f1f912f74f7e4bc442d"
+      "Rev": "651d7a8818705e25181c672c1d71524a08e42bb0"
     },
     {
       "ImportPath": "k8s.io/client-go/kubernetes/typed/batch/v1",
-      "Rev": "d97bb3ec4ca83c7322497f1f912f74f7e4bc442d"
+      "Rev": "651d7a8818705e25181c672c1d71524a08e42bb0"
     },
     {
       "ImportPath": "k8s.io/client-go/kubernetes/typed/batch/v1/fake",
-      "Rev": "d97bb3ec4ca83c7322497f1f912f74f7e4bc442d"
+      "Rev": "651d7a8818705e25181c672c1d71524a08e42bb0"
     },
     {
       "ImportPath": "k8s.io/client-go/kubernetes/typed/batch/v1beta1",
-      "Rev": "d97bb3ec4ca83c7322497f1f912f74f7e4bc442d"
+      "Rev": "651d7a8818705e25181c672c1d71524a08e42bb0"
     },
     {
       "ImportPath": "k8s.io/client-go/kubernetes/typed/batch/v1beta1/fake",
-      "Rev": "d97bb3ec4ca83c7322497f1f912f74f7e4bc442d"
+      "Rev": "651d7a8818705e25181c672c1d71524a08e42bb0"
     },
     {
       "ImportPath": "k8s.io/client-go/kubernetes/typed/batch/v2alpha1",
-      "Rev": "d97bb3ec4ca83c7322497f1f912f74f7e4bc442d"
+      "Rev": "651d7a8818705e25181c672c1d71524a08e42bb0"
     },
     {
       "ImportPath": "k8s.io/client-go/kubernetes/typed/batch/v2alpha1/fake",
-      "Rev": "d97bb3ec4ca83c7322497f1f912f74f7e4bc442d"
+      "Rev": "651d7a8818705e25181c672c1d71524a08e42bb0"
     },
     {
       "ImportPath": "k8s.io/client-go/kubernetes/typed/certificates/v1beta1",
-      "Rev": "d97bb3ec4ca83c7322497f1f912f74f7e4bc442d"
+      "Rev": "651d7a8818705e25181c672c1d71524a08e42bb0"
     },
     {
       "ImportPath": "k8s.io/client-go/kubernetes/typed/certificates/v1beta1/fake",
-      "Rev": "d97bb3ec4ca83c7322497f1f912f74f7e4bc442d"
+      "Rev": "651d7a8818705e25181c672c1d71524a08e42bb0"
     },
     {
       "ImportPath": "k8s.io/client-go/kubernetes/typed/core/v1",
-      "Rev": "d97bb3ec4ca83c7322497f1f912f74f7e4bc442d"
+      "Rev": "651d7a8818705e25181c672c1d71524a08e42bb0"
     },
     {
       "ImportPath": "k8s.io/client-go/kubernetes/typed/core/v1/fake",
-      "Rev": "d97bb3ec4ca83c7322497f1f912f74f7e4bc442d"
+      "Rev": "651d7a8818705e25181c672c1d71524a08e42bb0"
+    },
+    {
+      "ImportPath": "k8s.io/client-go/kubernetes/typed/events/v1beta1",
+      "Rev": "651d7a8818705e25181c672c1d71524a08e42bb0"
+    },
+    {
+      "ImportPath": "k8s.io/client-go/kubernetes/typed/events/v1beta1/fake",
+      "Rev": "651d7a8818705e25181c672c1d71524a08e42bb0"
     },
     {
       "ImportPath": "k8s.io/client-go/kubernetes/typed/extensions/v1beta1",
-      "Rev": "d97bb3ec4ca83c7322497f1f912f74f7e4bc442d"
+      "Rev": "651d7a8818705e25181c672c1d71524a08e42bb0"
     },
     {
       "ImportPath": "k8s.io/client-go/kubernetes/typed/extensions/v1beta1/fake",
-      "Rev": "d97bb3ec4ca83c7322497f1f912f74f7e4bc442d"
+      "Rev": "651d7a8818705e25181c672c1d71524a08e42bb0"
     },
     {
       "ImportPath": "k8s.io/client-go/kubernetes/typed/networking/v1",
-      "Rev": "d97bb3ec4ca83c7322497f1f912f74f7e4bc442d"
+      "Rev": "651d7a8818705e25181c672c1d71524a08e42bb0"
     },
     {
       "ImportPath": "k8s.io/client-go/kubernetes/typed/networking/v1/fake",
-      "Rev": "d97bb3ec4ca83c7322497f1f912f74f7e4bc442d"
+      "Rev": "651d7a8818705e25181c672c1d71524a08e42bb0"
     },
     {
       "ImportPath": "k8s.io/client-go/kubernetes/typed/policy/v1beta1",
-      "Rev": "d97bb3ec4ca83c7322497f1f912f74f7e4bc442d"
+      "Rev": "651d7a8818705e25181c672c1d71524a08e42bb0"
     },
     {
       "ImportPath": "k8s.io/client-go/kubernetes/typed/policy/v1beta1/fake",
-      "Rev": "d97bb3ec4ca83c7322497f1f912f74f7e4bc442d"
+      "Rev": "651d7a8818705e25181c672c1d71524a08e42bb0"
     },
     {
       "ImportPath": "k8s.io/client-go/kubernetes/typed/rbac/v1",
-      "Rev": "d97bb3ec4ca83c7322497f1f912f74f7e4bc442d"
+      "Rev": "651d7a8818705e25181c672c1d71524a08e42bb0"
     },
     {
       "ImportPath": "k8s.io/client-go/kubernetes/typed/rbac/v1/fake",
-      "Rev": "d97bb3ec4ca83c7322497f1f912f74f7e4bc442d"
+      "Rev": "651d7a8818705e25181c672c1d71524a08e42bb0"
     },
     {
       "ImportPath": "k8s.io/client-go/kubernetes/typed/rbac/v1alpha1",
-      "Rev": "d97bb3ec4ca83c7322497f1f912f74f7e4bc442d"
+      "Rev": "651d7a8818705e25181c672c1d71524a08e42bb0"
     },
     {
       "ImportPath": "k8s.io/client-go/kubernetes/typed/rbac/v1alpha1/fake",
-      "Rev": "d97bb3ec4ca83c7322497f1f912f74f7e4bc442d"
+      "Rev": "651d7a8818705e25181c672c1d71524a08e42bb0"
     },
     {
       "ImportPath": "k8s.io/client-go/kubernetes/typed/rbac/v1beta1",
-      "Rev": "d97bb3ec4ca83c7322497f1f912f74f7e4bc442d"
+      "Rev": "651d7a8818705e25181c672c1d71524a08e42bb0"
     },
     {
       "ImportPath": "k8s.io/client-go/kubernetes/typed/rbac/v1beta1/fake",
-      "Rev": "d97bb3ec4ca83c7322497f1f912f74f7e4bc442d"
+      "Rev": "651d7a8818705e25181c672c1d71524a08e42bb0"
     },
     {
       "ImportPath": "k8s.io/client-go/kubernetes/typed/scheduling/v1alpha1",
-      "Rev": "d97bb3ec4ca83c7322497f1f912f74f7e4bc442d"
+      "Rev": "651d7a8818705e25181c672c1d71524a08e42bb0"
     },
     {
       "ImportPath": "k8s.io/client-go/kubernetes/typed/scheduling/v1alpha1/fake",
-      "Rev": "d97bb3ec4ca83c7322497f1f912f74f7e4bc442d"
+      "Rev": "651d7a8818705e25181c672c1d71524a08e42bb0"
     },
     {
       "ImportPath": "k8s.io/client-go/kubernetes/typed/settings/v1alpha1",
-      "Rev": "d97bb3ec4ca83c7322497f1f912f74f7e4bc442d"
+      "Rev": "651d7a8818705e25181c672c1d71524a08e42bb0"
     },
     {
       "ImportPath": "k8s.io/client-go/kubernetes/typed/settings/v1alpha1/fake",
-      "Rev": "d97bb3ec4ca83c7322497f1f912f74f7e4bc442d"
+      "Rev": "651d7a8818705e25181c672c1d71524a08e42bb0"
     },
     {
       "ImportPath": "k8s.io/client-go/kubernetes/typed/storage/v1",
-      "Rev": "d97bb3ec4ca83c7322497f1f912f74f7e4bc442d"
+      "Rev": "651d7a8818705e25181c672c1d71524a08e42bb0"
     },
     {
       "ImportPath": "k8s.io/client-go/kubernetes/typed/storage/v1/fake",
-      "Rev": "d97bb3ec4ca83c7322497f1f912f74f7e4bc442d"
+      "Rev": "651d7a8818705e25181c672c1d71524a08e42bb0"
     },
     {
       "ImportPath": "k8s.io/client-go/kubernetes/typed/storage/v1alpha1",
-      "Rev": "d97bb3ec4ca83c7322497f1f912f74f7e4bc442d"
+      "Rev": "651d7a8818705e25181c672c1d71524a08e42bb0"
     },
     {
       "ImportPath": "k8s.io/client-go/kubernetes/typed/storage/v1alpha1/fake",
-      "Rev": "d97bb3ec4ca83c7322497f1f912f74f7e4bc442d"
+      "Rev": "651d7a8818705e25181c672c1d71524a08e42bb0"
     },
     {
       "ImportPath": "k8s.io/client-go/kubernetes/typed/storage/v1beta1",
-      "Rev": "d97bb3ec4ca83c7322497f1f912f74f7e4bc442d"
+      "Rev": "651d7a8818705e25181c672c1d71524a08e42bb0"
     },
     {
       "ImportPath": "k8s.io/client-go/kubernetes/typed/storage/v1beta1/fake",
-      "Rev": "d97bb3ec4ca83c7322497f1f912f74f7e4bc442d"
+      "Rev": "651d7a8818705e25181c672c1d71524a08e42bb0"
     },
     {
       "ImportPath": "k8s.io/client-go/listers/admissionregistration/v1alpha1",
-      "Rev": "d97bb3ec4ca83c7322497f1f912f74f7e4bc442d"
+      "Rev": "651d7a8818705e25181c672c1d71524a08e42bb0"
     },
     {
       "ImportPath": "k8s.io/client-go/listers/admissionregistration/v1beta1",
-      "Rev": "d97bb3ec4ca83c7322497f1f912f74f7e4bc442d"
+      "Rev": "651d7a8818705e25181c672c1d71524a08e42bb0"
     },
     {
       "ImportPath": "k8s.io/client-go/listers/apps/v1",
-      "Rev": "d97bb3ec4ca83c7322497f1f912f74f7e4bc442d"
+      "Rev": "651d7a8818705e25181c672c1d71524a08e42bb0"
     },
     {
       "ImportPath": "k8s.io/client-go/listers/apps/v1beta1",
-      "Rev": "d97bb3ec4ca83c7322497f1f912f74f7e4bc442d"
+      "Rev": "651d7a8818705e25181c672c1d71524a08e42bb0"
     },
     {
       "ImportPath": "k8s.io/client-go/listers/apps/v1beta2",
-      "Rev": "d97bb3ec4ca83c7322497f1f912f74f7e4bc442d"
+      "Rev": "651d7a8818705e25181c672c1d71524a08e42bb0"
     },
     {
       "ImportPath": "k8s.io/client-go/listers/autoscaling/v1",
-      "Rev": "d97bb3ec4ca83c7322497f1f912f74f7e4bc442d"
+      "Rev": "651d7a8818705e25181c672c1d71524a08e42bb0"
     },
     {
       "ImportPath": "k8s.io/client-go/listers/autoscaling/v2beta1",
-      "Rev": "d97bb3ec4ca83c7322497f1f912f74f7e4bc442d"
+      "Rev": "651d7a8818705e25181c672c1d71524a08e42bb0"
     },
     {
       "ImportPath": "k8s.io/client-go/listers/batch/v1",
-      "Rev": "d97bb3ec4ca83c7322497f1f912f74f7e4bc442d"
+      "Rev": "651d7a8818705e25181c672c1d71524a08e42bb0"
     },
     {
       "ImportPath": "k8s.io/client-go/listers/batch/v1beta1",
-      "Rev": "d97bb3ec4ca83c7322497f1f912f74f7e4bc442d"
+      "Rev": "651d7a8818705e25181c672c1d71524a08e42bb0"
     },
     {
       "ImportPath": "k8s.io/client-go/listers/batch/v2alpha1",
-      "Rev": "d97bb3ec4ca83c7322497f1f912f74f7e4bc442d"
+      "Rev": "651d7a8818705e25181c672c1d71524a08e42bb0"
     },
     {
       "ImportPath": "k8s.io/client-go/listers/certificates/v1beta1",
-      "Rev": "d97bb3ec4ca83c7322497f1f912f74f7e4bc442d"
+      "Rev": "651d7a8818705e25181c672c1d71524a08e42bb0"
     },
     {
       "ImportPath": "k8s.io/client-go/listers/core/v1",
-      "Rev": "d97bb3ec4ca83c7322497f1f912f74f7e4bc442d"
+      "Rev": "651d7a8818705e25181c672c1d71524a08e42bb0"
+    },
+    {
+      "ImportPath": "k8s.io/client-go/listers/events/v1beta1",
+      "Rev": "651d7a8818705e25181c672c1d71524a08e42bb0"
     },
     {
       "ImportPath": "k8s.io/client-go/listers/extensions/v1beta1",
-      "Rev": "d97bb3ec4ca83c7322497f1f912f74f7e4bc442d"
+      "Rev": "651d7a8818705e25181c672c1d71524a08e42bb0"
     },
     {
       "ImportPath": "k8s.io/client-go/listers/networking/v1",
-      "Rev": "d97bb3ec4ca83c7322497f1f912f74f7e4bc442d"
+      "Rev": "651d7a8818705e25181c672c1d71524a08e42bb0"
     },
     {
       "ImportPath": "k8s.io/client-go/listers/policy/v1beta1",
-      "Rev": "d97bb3ec4ca83c7322497f1f912f74f7e4bc442d"
+      "Rev": "651d7a8818705e25181c672c1d71524a08e42bb0"
     },
     {
       "ImportPath": "k8s.io/client-go/listers/rbac/v1",
-      "Rev": "d97bb3ec4ca83c7322497f1f912f74f7e4bc442d"
+      "Rev": "651d7a8818705e25181c672c1d71524a08e42bb0"
     },
     {
       "ImportPath": "k8s.io/client-go/listers/rbac/v1alpha1",
-      "Rev": "d97bb3ec4ca83c7322497f1f912f74f7e4bc442d"
+      "Rev": "651d7a8818705e25181c672c1d71524a08e42bb0"
     },
     {
       "ImportPath": "k8s.io/client-go/listers/rbac/v1beta1",
-      "Rev": "d97bb3ec4ca83c7322497f1f912f74f7e4bc442d"
+      "Rev": "651d7a8818705e25181c672c1d71524a08e42bb0"
     },
     {
       "ImportPath": "k8s.io/client-go/listers/scheduling/v1alpha1",
-      "Rev": "d97bb3ec4ca83c7322497f1f912f74f7e4bc442d"
+      "Rev": "651d7a8818705e25181c672c1d71524a08e42bb0"
     },
     {
       "ImportPath": "k8s.io/client-go/listers/settings/v1alpha1",
-      "Rev": "d97bb3ec4ca83c7322497f1f912f74f7e4bc442d"
+      "Rev": "651d7a8818705e25181c672c1d71524a08e42bb0"
     },
     {
       "ImportPath": "k8s.io/client-go/listers/storage/v1",
-      "Rev": "d97bb3ec4ca83c7322497f1f912f74f7e4bc442d"
+      "Rev": "651d7a8818705e25181c672c1d71524a08e42bb0"
     },
     {
       "ImportPath": "k8s.io/client-go/listers/storage/v1alpha1",
-      "Rev": "d97bb3ec4ca83c7322497f1f912f74f7e4bc442d"
+      "Rev": "651d7a8818705e25181c672c1d71524a08e42bb0"
     },
     {
       "ImportPath": "k8s.io/client-go/listers/storage/v1beta1",
-      "Rev": "d97bb3ec4ca83c7322497f1f912f74f7e4bc442d"
+      "Rev": "651d7a8818705e25181c672c1d71524a08e42bb0"
     },
     {
       "ImportPath": "k8s.io/client-go/pkg/version",
-      "Rev": "d97bb3ec4ca83c7322497f1f912f74f7e4bc442d"
+      "Rev": "651d7a8818705e25181c672c1d71524a08e42bb0"
     },
     {
       "ImportPath": "k8s.io/client-go/rest",
-      "Rev": "d97bb3ec4ca83c7322497f1f912f74f7e4bc442d"
+      "Rev": "651d7a8818705e25181c672c1d71524a08e42bb0"
     },
     {
       "ImportPath": "k8s.io/client-go/rest/watch",
-      "Rev": "d97bb3ec4ca83c7322497f1f912f74f7e4bc442d"
+      "Rev": "651d7a8818705e25181c672c1d71524a08e42bb0"
     },
     {
       "ImportPath": "k8s.io/client-go/testing",
-      "Rev": "d97bb3ec4ca83c7322497f1f912f74f7e4bc442d"
+      "Rev": "651d7a8818705e25181c672c1d71524a08e42bb0"
     },
     {
       "ImportPath": "k8s.io/client-go/tools/auth",
-      "Rev": "d97bb3ec4ca83c7322497f1f912f74f7e4bc442d"
+      "Rev": "651d7a8818705e25181c672c1d71524a08e42bb0"
     },
     {
       "ImportPath": "k8s.io/client-go/tools/cache",
-      "Rev": "d97bb3ec4ca83c7322497f1f912f74f7e4bc442d"
+      "Rev": "651d7a8818705e25181c672c1d71524a08e42bb0"
     },
     {
       "ImportPath": "k8s.io/client-go/tools/clientcmd",
-      "Rev": "d97bb3ec4ca83c7322497f1f912f74f7e4bc442d"
+      "Rev": "651d7a8818705e25181c672c1d71524a08e42bb0"
     },
     {
       "ImportPath": "k8s.io/client-go/tools/clientcmd/api",
-      "Rev": "d97bb3ec4ca83c7322497f1f912f74f7e4bc442d"
+      "Rev": "651d7a8818705e25181c672c1d71524a08e42bb0"
     },
     {
       "ImportPath": "k8s.io/client-go/tools/clientcmd/api/latest",
-      "Rev": "d97bb3ec4ca83c7322497f1f912f74f7e4bc442d"
+      "Rev": "651d7a8818705e25181c672c1d71524a08e42bb0"
     },
     {
       "ImportPath": "k8s.io/client-go/tools/clientcmd/api/v1",
-      "Rev": "d97bb3ec4ca83c7322497f1f912f74f7e4bc442d"
+      "Rev": "651d7a8818705e25181c672c1d71524a08e42bb0"
     },
     {
       "ImportPath": "k8s.io/client-go/tools/metrics",
-      "Rev": "d97bb3ec4ca83c7322497f1f912f74f7e4bc442d"
+      "Rev": "651d7a8818705e25181c672c1d71524a08e42bb0"
     },
     {
       "ImportPath": "k8s.io/client-go/tools/pager",
-      "Rev": "d97bb3ec4ca83c7322497f1f912f74f7e4bc442d"
+      "Rev": "651d7a8818705e25181c672c1d71524a08e42bb0"
     },
     {
       "ImportPath": "k8s.io/client-go/tools/reference",
-      "Rev": "d97bb3ec4ca83c7322497f1f912f74f7e4bc442d"
+      "Rev": "651d7a8818705e25181c672c1d71524a08e42bb0"
     },
     {
       "ImportPath": "k8s.io/client-go/transport",
-      "Rev": "d97bb3ec4ca83c7322497f1f912f74f7e4bc442d"
+      "Rev": "651d7a8818705e25181c672c1d71524a08e42bb0"
     },
     {
       "ImportPath": "k8s.io/client-go/util/buffer",
-      "Rev": "d97bb3ec4ca83c7322497f1f912f74f7e4bc442d"
+      "Rev": "651d7a8818705e25181c672c1d71524a08e42bb0"
     },
     {
       "ImportPath": "k8s.io/client-go/util/cert",
-      "Rev": "d97bb3ec4ca83c7322497f1f912f74f7e4bc442d"
+      "Rev": "651d7a8818705e25181c672c1d71524a08e42bb0"
     },
     {
       "ImportPath": "k8s.io/client-go/util/flowcontrol",
-      "Rev": "d97bb3ec4ca83c7322497f1f912f74f7e4bc442d"
+      "Rev": "651d7a8818705e25181c672c1d71524a08e42bb0"
     },
     {
       "ImportPath": "k8s.io/client-go/util/homedir",
-      "Rev": "d97bb3ec4ca83c7322497f1f912f74f7e4bc442d"
+      "Rev": "651d7a8818705e25181c672c1d71524a08e42bb0"
     },
     {
       "ImportPath": "k8s.io/client-go/util/integer",
-      "Rev": "d97bb3ec4ca83c7322497f1f912f74f7e4bc442d"
-=======
-      "Rev": "65ea0794289ccbf04d9145bb1d7b57dc8127ebb6"
-    },
-    {
-      "ImportPath": "k8s.io/api/admissionregistration/v1alpha1",
-      "Rev": "65ea0794289ccbf04d9145bb1d7b57dc8127ebb6"
-    },
-    {
-      "ImportPath": "k8s.io/api/admissionregistration/v1beta1",
-      "Rev": "65ea0794289ccbf04d9145bb1d7b57dc8127ebb6"
-    },
-    {
-      "ImportPath": "k8s.io/api/apps/v1",
-      "Rev": "65ea0794289ccbf04d9145bb1d7b57dc8127ebb6"
-    },
-    {
-      "ImportPath": "k8s.io/api/apps/v1beta1",
-      "Rev": "65ea0794289ccbf04d9145bb1d7b57dc8127ebb6"
-    },
-    {
-      "ImportPath": "k8s.io/api/apps/v1beta2",
-      "Rev": "65ea0794289ccbf04d9145bb1d7b57dc8127ebb6"
-    },
-    {
-      "ImportPath": "k8s.io/api/authentication/v1",
-      "Rev": "65ea0794289ccbf04d9145bb1d7b57dc8127ebb6"
-    },
-    {
-      "ImportPath": "k8s.io/api/authentication/v1beta1",
-      "Rev": "65ea0794289ccbf04d9145bb1d7b57dc8127ebb6"
-    },
-    {
-      "ImportPath": "k8s.io/api/authorization/v1",
-      "Rev": "65ea0794289ccbf04d9145bb1d7b57dc8127ebb6"
-    },
-    {
-      "ImportPath": "k8s.io/api/authorization/v1beta1",
-      "Rev": "65ea0794289ccbf04d9145bb1d7b57dc8127ebb6"
-    },
-    {
-      "ImportPath": "k8s.io/api/autoscaling/v1",
-      "Rev": "65ea0794289ccbf04d9145bb1d7b57dc8127ebb6"
-    },
-    {
-      "ImportPath": "k8s.io/api/autoscaling/v2beta1",
-      "Rev": "65ea0794289ccbf04d9145bb1d7b57dc8127ebb6"
-    },
-    {
-      "ImportPath": "k8s.io/api/batch/v1",
-      "Rev": "65ea0794289ccbf04d9145bb1d7b57dc8127ebb6"
-    },
-    {
-      "ImportPath": "k8s.io/api/batch/v1beta1",
-      "Rev": "65ea0794289ccbf04d9145bb1d7b57dc8127ebb6"
-    },
-    {
-      "ImportPath": "k8s.io/api/batch/v2alpha1",
-      "Rev": "65ea0794289ccbf04d9145bb1d7b57dc8127ebb6"
-    },
-    {
-      "ImportPath": "k8s.io/api/certificates/v1beta1",
-      "Rev": "65ea0794289ccbf04d9145bb1d7b57dc8127ebb6"
-    },
-    {
-      "ImportPath": "k8s.io/api/core/v1",
-      "Rev": "65ea0794289ccbf04d9145bb1d7b57dc8127ebb6"
-    },
-    {
-      "ImportPath": "k8s.io/api/events/v1beta1",
-      "Rev": "65ea0794289ccbf04d9145bb1d7b57dc8127ebb6"
-    },
-    {
-      "ImportPath": "k8s.io/api/extensions/v1beta1",
-      "Rev": "65ea0794289ccbf04d9145bb1d7b57dc8127ebb6"
-    },
-    {
-      "ImportPath": "k8s.io/api/networking/v1",
-      "Rev": "65ea0794289ccbf04d9145bb1d7b57dc8127ebb6"
-    },
-    {
-      "ImportPath": "k8s.io/api/policy/v1beta1",
-      "Rev": "65ea0794289ccbf04d9145bb1d7b57dc8127ebb6"
-    },
-    {
-      "ImportPath": "k8s.io/api/rbac/v1",
-      "Rev": "65ea0794289ccbf04d9145bb1d7b57dc8127ebb6"
-    },
-    {
-      "ImportPath": "k8s.io/api/rbac/v1alpha1",
-      "Rev": "65ea0794289ccbf04d9145bb1d7b57dc8127ebb6"
-    },
-    {
-      "ImportPath": "k8s.io/api/rbac/v1beta1",
-      "Rev": "65ea0794289ccbf04d9145bb1d7b57dc8127ebb6"
-    },
-    {
-      "ImportPath": "k8s.io/api/scheduling/v1alpha1",
-      "Rev": "65ea0794289ccbf04d9145bb1d7b57dc8127ebb6"
-    },
-    {
-      "ImportPath": "k8s.io/api/settings/v1alpha1",
-      "Rev": "65ea0794289ccbf04d9145bb1d7b57dc8127ebb6"
-    },
-    {
-      "ImportPath": "k8s.io/api/storage/v1",
-      "Rev": "65ea0794289ccbf04d9145bb1d7b57dc8127ebb6"
-    },
-    {
-      "ImportPath": "k8s.io/api/storage/v1alpha1",
-      "Rev": "65ea0794289ccbf04d9145bb1d7b57dc8127ebb6"
-    },
-    {
-      "ImportPath": "k8s.io/api/storage/v1beta1",
-      "Rev": "65ea0794289ccbf04d9145bb1d7b57dc8127ebb6"
-    },
-    {
-      "ImportPath": "k8s.io/apimachinery/pkg/api/equality",
-      "Rev": "a04e753f5223cf882db01ac64212682ea28767b4"
-    },
-    {
-      "ImportPath": "k8s.io/apimachinery/pkg/api/errors",
-      "Rev": "a04e753f5223cf882db01ac64212682ea28767b4"
-    },
-    {
-      "ImportPath": "k8s.io/apimachinery/pkg/api/meta",
-      "Rev": "a04e753f5223cf882db01ac64212682ea28767b4"
-    },
-    {
-      "ImportPath": "k8s.io/apimachinery/pkg/api/resource",
-      "Rev": "a04e753f5223cf882db01ac64212682ea28767b4"
-    },
-    {
-      "ImportPath": "k8s.io/apimachinery/pkg/api/testing",
-      "Rev": "a04e753f5223cf882db01ac64212682ea28767b4"
-    },
-    {
-      "ImportPath": "k8s.io/apimachinery/pkg/api/testing/fuzzer",
-      "Rev": "a04e753f5223cf882db01ac64212682ea28767b4"
-    },
-    {
-      "ImportPath": "k8s.io/apimachinery/pkg/api/testing/roundtrip",
-      "Rev": "a04e753f5223cf882db01ac64212682ea28767b4"
-    },
-    {
-      "ImportPath": "k8s.io/apimachinery/pkg/api/validation",
-      "Rev": "a04e753f5223cf882db01ac64212682ea28767b4"
-    },
-    {
-      "ImportPath": "k8s.io/apimachinery/pkg/api/validation/path",
-      "Rev": "a04e753f5223cf882db01ac64212682ea28767b4"
-    },
-    {
-      "ImportPath": "k8s.io/apimachinery/pkg/apimachinery",
-      "Rev": "a04e753f5223cf882db01ac64212682ea28767b4"
-    },
-    {
-      "ImportPath": "k8s.io/apimachinery/pkg/apimachinery/announced",
-      "Rev": "a04e753f5223cf882db01ac64212682ea28767b4"
-    },
-    {
-      "ImportPath": "k8s.io/apimachinery/pkg/apimachinery/registered",
-      "Rev": "a04e753f5223cf882db01ac64212682ea28767b4"
-    },
-    {
-      "ImportPath": "k8s.io/apimachinery/pkg/apis/meta/fuzzer",
-      "Rev": "a04e753f5223cf882db01ac64212682ea28767b4"
-    },
-    {
-      "ImportPath": "k8s.io/apimachinery/pkg/apis/meta/internalversion",
-      "Rev": "a04e753f5223cf882db01ac64212682ea28767b4"
-    },
-    {
-      "ImportPath": "k8s.io/apimachinery/pkg/apis/meta/v1",
-      "Rev": "a04e753f5223cf882db01ac64212682ea28767b4"
-    },
-    {
-      "ImportPath": "k8s.io/apimachinery/pkg/apis/meta/v1/unstructured",
-      "Rev": "a04e753f5223cf882db01ac64212682ea28767b4"
-    },
-    {
-      "ImportPath": "k8s.io/apimachinery/pkg/apis/meta/v1/validation",
-      "Rev": "a04e753f5223cf882db01ac64212682ea28767b4"
-    },
-    {
-      "ImportPath": "k8s.io/apimachinery/pkg/apis/meta/v1alpha1",
-      "Rev": "a04e753f5223cf882db01ac64212682ea28767b4"
-    },
-    {
-      "ImportPath": "k8s.io/apimachinery/pkg/conversion",
-      "Rev": "a04e753f5223cf882db01ac64212682ea28767b4"
-    },
-    {
-      "ImportPath": "k8s.io/apimachinery/pkg/conversion/queryparams",
-      "Rev": "a04e753f5223cf882db01ac64212682ea28767b4"
-    },
-    {
-      "ImportPath": "k8s.io/apimachinery/pkg/fields",
-      "Rev": "a04e753f5223cf882db01ac64212682ea28767b4"
-    },
-    {
-      "ImportPath": "k8s.io/apimachinery/pkg/labels",
-      "Rev": "a04e753f5223cf882db01ac64212682ea28767b4"
-    },
-    {
-      "ImportPath": "k8s.io/apimachinery/pkg/runtime",
-      "Rev": "a04e753f5223cf882db01ac64212682ea28767b4"
-    },
-    {
-      "ImportPath": "k8s.io/apimachinery/pkg/runtime/schema",
-      "Rev": "a04e753f5223cf882db01ac64212682ea28767b4"
-    },
-    {
-      "ImportPath": "k8s.io/apimachinery/pkg/runtime/serializer",
-      "Rev": "a04e753f5223cf882db01ac64212682ea28767b4"
-    },
-    {
-      "ImportPath": "k8s.io/apimachinery/pkg/runtime/serializer/json",
-      "Rev": "a04e753f5223cf882db01ac64212682ea28767b4"
-    },
-    {
-      "ImportPath": "k8s.io/apimachinery/pkg/runtime/serializer/protobuf",
-      "Rev": "a04e753f5223cf882db01ac64212682ea28767b4"
-    },
-    {
-      "ImportPath": "k8s.io/apimachinery/pkg/runtime/serializer/recognizer",
-      "Rev": "a04e753f5223cf882db01ac64212682ea28767b4"
-    },
-    {
-      "ImportPath": "k8s.io/apimachinery/pkg/runtime/serializer/streaming",
-      "Rev": "a04e753f5223cf882db01ac64212682ea28767b4"
-    },
-    {
-      "ImportPath": "k8s.io/apimachinery/pkg/runtime/serializer/versioning",
-      "Rev": "a04e753f5223cf882db01ac64212682ea28767b4"
-    },
-    {
-      "ImportPath": "k8s.io/apimachinery/pkg/selection",
-      "Rev": "a04e753f5223cf882db01ac64212682ea28767b4"
-    },
-    {
-      "ImportPath": "k8s.io/apimachinery/pkg/types",
-      "Rev": "a04e753f5223cf882db01ac64212682ea28767b4"
-    },
-    {
-      "ImportPath": "k8s.io/apimachinery/pkg/util/cache",
-      "Rev": "a04e753f5223cf882db01ac64212682ea28767b4"
-    },
-    {
-      "ImportPath": "k8s.io/apimachinery/pkg/util/clock",
-      "Rev": "a04e753f5223cf882db01ac64212682ea28767b4"
-    },
-    {
-      "ImportPath": "k8s.io/apimachinery/pkg/util/diff",
-      "Rev": "a04e753f5223cf882db01ac64212682ea28767b4"
-    },
-    {
-      "ImportPath": "k8s.io/apimachinery/pkg/util/errors",
-      "Rev": "a04e753f5223cf882db01ac64212682ea28767b4"
-    },
-    {
-      "ImportPath": "k8s.io/apimachinery/pkg/util/framer",
-      "Rev": "a04e753f5223cf882db01ac64212682ea28767b4"
-    },
-    {
-      "ImportPath": "k8s.io/apimachinery/pkg/util/httpstream",
-      "Rev": "a04e753f5223cf882db01ac64212682ea28767b4"
-    },
-    {
-      "ImportPath": "k8s.io/apimachinery/pkg/util/intstr",
-      "Rev": "a04e753f5223cf882db01ac64212682ea28767b4"
-    },
-    {
-      "ImportPath": "k8s.io/apimachinery/pkg/util/json",
-      "Rev": "a04e753f5223cf882db01ac64212682ea28767b4"
-    },
-    {
-      "ImportPath": "k8s.io/apimachinery/pkg/util/mergepatch",
-      "Rev": "a04e753f5223cf882db01ac64212682ea28767b4"
-    },
-    {
-      "ImportPath": "k8s.io/apimachinery/pkg/util/net",
-      "Rev": "a04e753f5223cf882db01ac64212682ea28767b4"
-    },
-    {
-      "ImportPath": "k8s.io/apimachinery/pkg/util/proxy",
-      "Rev": "a04e753f5223cf882db01ac64212682ea28767b4"
-    },
-    {
-      "ImportPath": "k8s.io/apimachinery/pkg/util/rand",
-      "Rev": "a04e753f5223cf882db01ac64212682ea28767b4"
-    },
-    {
-      "ImportPath": "k8s.io/apimachinery/pkg/util/runtime",
-      "Rev": "a04e753f5223cf882db01ac64212682ea28767b4"
-    },
-    {
-      "ImportPath": "k8s.io/apimachinery/pkg/util/sets",
-      "Rev": "a04e753f5223cf882db01ac64212682ea28767b4"
-    },
-    {
-      "ImportPath": "k8s.io/apimachinery/pkg/util/strategicpatch",
-      "Rev": "a04e753f5223cf882db01ac64212682ea28767b4"
-    },
-    {
-      "ImportPath": "k8s.io/apimachinery/pkg/util/uuid",
-      "Rev": "a04e753f5223cf882db01ac64212682ea28767b4"
-    },
-    {
-      "ImportPath": "k8s.io/apimachinery/pkg/util/validation",
-      "Rev": "a04e753f5223cf882db01ac64212682ea28767b4"
-    },
-    {
-      "ImportPath": "k8s.io/apimachinery/pkg/util/validation/field",
-      "Rev": "a04e753f5223cf882db01ac64212682ea28767b4"
-    },
-    {
-      "ImportPath": "k8s.io/apimachinery/pkg/util/wait",
-      "Rev": "a04e753f5223cf882db01ac64212682ea28767b4"
-    },
-    {
-      "ImportPath": "k8s.io/apimachinery/pkg/util/waitgroup",
-      "Rev": "a04e753f5223cf882db01ac64212682ea28767b4"
-    },
-    {
-      "ImportPath": "k8s.io/apimachinery/pkg/util/yaml",
-      "Rev": "a04e753f5223cf882db01ac64212682ea28767b4"
-    },
-    {
-      "ImportPath": "k8s.io/apimachinery/pkg/version",
-      "Rev": "a04e753f5223cf882db01ac64212682ea28767b4"
-    },
-    {
-      "ImportPath": "k8s.io/apimachinery/pkg/watch",
-      "Rev": "a04e753f5223cf882db01ac64212682ea28767b4"
-    },
-    {
-      "ImportPath": "k8s.io/apimachinery/third_party/forked/golang/json",
-      "Rev": "a04e753f5223cf882db01ac64212682ea28767b4"
-    },
-    {
-      "ImportPath": "k8s.io/apimachinery/third_party/forked/golang/netutil",
-      "Rev": "a04e753f5223cf882db01ac64212682ea28767b4"
-    },
-    {
-      "ImportPath": "k8s.io/apimachinery/third_party/forked/golang/reflect",
-      "Rev": "a04e753f5223cf882db01ac64212682ea28767b4"
-    },
-    {
-      "ImportPath": "k8s.io/client-go/discovery",
-      "Rev": "01662c3c1c66f7bf5a5edc33c1122d7e8ec7000f"
-    },
-    {
-      "ImportPath": "k8s.io/client-go/discovery/fake",
-      "Rev": "01662c3c1c66f7bf5a5edc33c1122d7e8ec7000f"
-    },
-    {
-      "ImportPath": "k8s.io/client-go/informers",
-      "Rev": "01662c3c1c66f7bf5a5edc33c1122d7e8ec7000f"
-    },
-    {
-      "ImportPath": "k8s.io/client-go/informers/admissionregistration",
-      "Rev": "01662c3c1c66f7bf5a5edc33c1122d7e8ec7000f"
-    },
-    {
-      "ImportPath": "k8s.io/client-go/informers/admissionregistration/v1alpha1",
-      "Rev": "01662c3c1c66f7bf5a5edc33c1122d7e8ec7000f"
-    },
-    {
-      "ImportPath": "k8s.io/client-go/informers/admissionregistration/v1beta1",
-      "Rev": "01662c3c1c66f7bf5a5edc33c1122d7e8ec7000f"
-    },
-    {
-      "ImportPath": "k8s.io/client-go/informers/apps",
-      "Rev": "01662c3c1c66f7bf5a5edc33c1122d7e8ec7000f"
-    },
-    {
-      "ImportPath": "k8s.io/client-go/informers/apps/v1",
-      "Rev": "01662c3c1c66f7bf5a5edc33c1122d7e8ec7000f"
-    },
-    {
-      "ImportPath": "k8s.io/client-go/informers/apps/v1beta1",
-      "Rev": "01662c3c1c66f7bf5a5edc33c1122d7e8ec7000f"
-    },
-    {
-      "ImportPath": "k8s.io/client-go/informers/apps/v1beta2",
-      "Rev": "01662c3c1c66f7bf5a5edc33c1122d7e8ec7000f"
-    },
-    {
-      "ImportPath": "k8s.io/client-go/informers/autoscaling",
-      "Rev": "01662c3c1c66f7bf5a5edc33c1122d7e8ec7000f"
-    },
-    {
-      "ImportPath": "k8s.io/client-go/informers/autoscaling/v1",
-      "Rev": "01662c3c1c66f7bf5a5edc33c1122d7e8ec7000f"
-    },
-    {
-      "ImportPath": "k8s.io/client-go/informers/autoscaling/v2beta1",
-      "Rev": "01662c3c1c66f7bf5a5edc33c1122d7e8ec7000f"
-    },
-    {
-      "ImportPath": "k8s.io/client-go/informers/batch",
-      "Rev": "01662c3c1c66f7bf5a5edc33c1122d7e8ec7000f"
-    },
-    {
-      "ImportPath": "k8s.io/client-go/informers/batch/v1",
-      "Rev": "01662c3c1c66f7bf5a5edc33c1122d7e8ec7000f"
-    },
-    {
-      "ImportPath": "k8s.io/client-go/informers/batch/v1beta1",
-      "Rev": "01662c3c1c66f7bf5a5edc33c1122d7e8ec7000f"
-    },
-    {
-      "ImportPath": "k8s.io/client-go/informers/batch/v2alpha1",
-      "Rev": "01662c3c1c66f7bf5a5edc33c1122d7e8ec7000f"
-    },
-    {
-      "ImportPath": "k8s.io/client-go/informers/certificates",
-      "Rev": "01662c3c1c66f7bf5a5edc33c1122d7e8ec7000f"
-    },
-    {
-      "ImportPath": "k8s.io/client-go/informers/certificates/v1beta1",
-      "Rev": "01662c3c1c66f7bf5a5edc33c1122d7e8ec7000f"
-    },
-    {
-      "ImportPath": "k8s.io/client-go/informers/core",
-      "Rev": "01662c3c1c66f7bf5a5edc33c1122d7e8ec7000f"
-    },
-    {
-      "ImportPath": "k8s.io/client-go/informers/core/v1",
-      "Rev": "01662c3c1c66f7bf5a5edc33c1122d7e8ec7000f"
-    },
-    {
-      "ImportPath": "k8s.io/client-go/informers/events",
-      "Rev": "01662c3c1c66f7bf5a5edc33c1122d7e8ec7000f"
-    },
-    {
-      "ImportPath": "k8s.io/client-go/informers/events/v1beta1",
-      "Rev": "01662c3c1c66f7bf5a5edc33c1122d7e8ec7000f"
-    },
-    {
-      "ImportPath": "k8s.io/client-go/informers/extensions",
-      "Rev": "01662c3c1c66f7bf5a5edc33c1122d7e8ec7000f"
-    },
-    {
-      "ImportPath": "k8s.io/client-go/informers/extensions/v1beta1",
-      "Rev": "01662c3c1c66f7bf5a5edc33c1122d7e8ec7000f"
-    },
-    {
-      "ImportPath": "k8s.io/client-go/informers/internalinterfaces",
-      "Rev": "01662c3c1c66f7bf5a5edc33c1122d7e8ec7000f"
-    },
-    {
-      "ImportPath": "k8s.io/client-go/informers/networking",
-      "Rev": "01662c3c1c66f7bf5a5edc33c1122d7e8ec7000f"
-    },
-    {
-      "ImportPath": "k8s.io/client-go/informers/networking/v1",
-      "Rev": "01662c3c1c66f7bf5a5edc33c1122d7e8ec7000f"
-    },
-    {
-      "ImportPath": "k8s.io/client-go/informers/policy",
-      "Rev": "01662c3c1c66f7bf5a5edc33c1122d7e8ec7000f"
-    },
-    {
-      "ImportPath": "k8s.io/client-go/informers/policy/v1beta1",
-      "Rev": "01662c3c1c66f7bf5a5edc33c1122d7e8ec7000f"
-    },
-    {
-      "ImportPath": "k8s.io/client-go/informers/rbac",
-      "Rev": "01662c3c1c66f7bf5a5edc33c1122d7e8ec7000f"
-    },
-    {
-      "ImportPath": "k8s.io/client-go/informers/rbac/v1",
-      "Rev": "01662c3c1c66f7bf5a5edc33c1122d7e8ec7000f"
-    },
-    {
-      "ImportPath": "k8s.io/client-go/informers/rbac/v1alpha1",
-      "Rev": "01662c3c1c66f7bf5a5edc33c1122d7e8ec7000f"
-    },
-    {
-      "ImportPath": "k8s.io/client-go/informers/rbac/v1beta1",
-      "Rev": "01662c3c1c66f7bf5a5edc33c1122d7e8ec7000f"
-    },
-    {
-      "ImportPath": "k8s.io/client-go/informers/scheduling",
-      "Rev": "01662c3c1c66f7bf5a5edc33c1122d7e8ec7000f"
-    },
-    {
-      "ImportPath": "k8s.io/client-go/informers/scheduling/v1alpha1",
-      "Rev": "01662c3c1c66f7bf5a5edc33c1122d7e8ec7000f"
-    },
-    {
-      "ImportPath": "k8s.io/client-go/informers/settings",
-      "Rev": "01662c3c1c66f7bf5a5edc33c1122d7e8ec7000f"
-    },
-    {
-      "ImportPath": "k8s.io/client-go/informers/settings/v1alpha1",
-      "Rev": "01662c3c1c66f7bf5a5edc33c1122d7e8ec7000f"
-    },
-    {
-      "ImportPath": "k8s.io/client-go/informers/storage",
-      "Rev": "01662c3c1c66f7bf5a5edc33c1122d7e8ec7000f"
-    },
-    {
-      "ImportPath": "k8s.io/client-go/informers/storage/v1",
-      "Rev": "01662c3c1c66f7bf5a5edc33c1122d7e8ec7000f"
-    },
-    {
-      "ImportPath": "k8s.io/client-go/informers/storage/v1alpha1",
-      "Rev": "01662c3c1c66f7bf5a5edc33c1122d7e8ec7000f"
-    },
-    {
-      "ImportPath": "k8s.io/client-go/informers/storage/v1beta1",
-      "Rev": "01662c3c1c66f7bf5a5edc33c1122d7e8ec7000f"
-    },
-    {
-      "ImportPath": "k8s.io/client-go/kubernetes",
-      "Rev": "01662c3c1c66f7bf5a5edc33c1122d7e8ec7000f"
-    },
-    {
-      "ImportPath": "k8s.io/client-go/kubernetes/fake",
-      "Rev": "01662c3c1c66f7bf5a5edc33c1122d7e8ec7000f"
-    },
-    {
-      "ImportPath": "k8s.io/client-go/kubernetes/scheme",
-      "Rev": "01662c3c1c66f7bf5a5edc33c1122d7e8ec7000f"
-    },
-    {
-      "ImportPath": "k8s.io/client-go/kubernetes/typed/admissionregistration/v1alpha1",
-      "Rev": "01662c3c1c66f7bf5a5edc33c1122d7e8ec7000f"
-    },
-    {
-      "ImportPath": "k8s.io/client-go/kubernetes/typed/admissionregistration/v1alpha1/fake",
-      "Rev": "01662c3c1c66f7bf5a5edc33c1122d7e8ec7000f"
-    },
-    {
-      "ImportPath": "k8s.io/client-go/kubernetes/typed/admissionregistration/v1beta1",
-      "Rev": "01662c3c1c66f7bf5a5edc33c1122d7e8ec7000f"
-    },
-    {
-      "ImportPath": "k8s.io/client-go/kubernetes/typed/admissionregistration/v1beta1/fake",
-      "Rev": "01662c3c1c66f7bf5a5edc33c1122d7e8ec7000f"
-    },
-    {
-      "ImportPath": "k8s.io/client-go/kubernetes/typed/apps/v1",
-      "Rev": "01662c3c1c66f7bf5a5edc33c1122d7e8ec7000f"
-    },
-    {
-      "ImportPath": "k8s.io/client-go/kubernetes/typed/apps/v1/fake",
-      "Rev": "01662c3c1c66f7bf5a5edc33c1122d7e8ec7000f"
-    },
-    {
-      "ImportPath": "k8s.io/client-go/kubernetes/typed/apps/v1beta1",
-      "Rev": "01662c3c1c66f7bf5a5edc33c1122d7e8ec7000f"
-    },
-    {
-      "ImportPath": "k8s.io/client-go/kubernetes/typed/apps/v1beta1/fake",
-      "Rev": "01662c3c1c66f7bf5a5edc33c1122d7e8ec7000f"
-    },
-    {
-      "ImportPath": "k8s.io/client-go/kubernetes/typed/apps/v1beta2",
-      "Rev": "01662c3c1c66f7bf5a5edc33c1122d7e8ec7000f"
-    },
-    {
-      "ImportPath": "k8s.io/client-go/kubernetes/typed/apps/v1beta2/fake",
-      "Rev": "01662c3c1c66f7bf5a5edc33c1122d7e8ec7000f"
-    },
-    {
-      "ImportPath": "k8s.io/client-go/kubernetes/typed/authentication/v1",
-      "Rev": "01662c3c1c66f7bf5a5edc33c1122d7e8ec7000f"
-    },
-    {
-      "ImportPath": "k8s.io/client-go/kubernetes/typed/authentication/v1/fake",
-      "Rev": "01662c3c1c66f7bf5a5edc33c1122d7e8ec7000f"
-    },
-    {
-      "ImportPath": "k8s.io/client-go/kubernetes/typed/authentication/v1beta1",
-      "Rev": "01662c3c1c66f7bf5a5edc33c1122d7e8ec7000f"
-    },
-    {
-      "ImportPath": "k8s.io/client-go/kubernetes/typed/authentication/v1beta1/fake",
-      "Rev": "01662c3c1c66f7bf5a5edc33c1122d7e8ec7000f"
-    },
-    {
-      "ImportPath": "k8s.io/client-go/kubernetes/typed/authorization/v1",
-      "Rev": "01662c3c1c66f7bf5a5edc33c1122d7e8ec7000f"
-    },
-    {
-      "ImportPath": "k8s.io/client-go/kubernetes/typed/authorization/v1/fake",
-      "Rev": "01662c3c1c66f7bf5a5edc33c1122d7e8ec7000f"
-    },
-    {
-      "ImportPath": "k8s.io/client-go/kubernetes/typed/authorization/v1beta1",
-      "Rev": "01662c3c1c66f7bf5a5edc33c1122d7e8ec7000f"
-    },
-    {
-      "ImportPath": "k8s.io/client-go/kubernetes/typed/authorization/v1beta1/fake",
-      "Rev": "01662c3c1c66f7bf5a5edc33c1122d7e8ec7000f"
-    },
-    {
-      "ImportPath": "k8s.io/client-go/kubernetes/typed/autoscaling/v1",
-      "Rev": "01662c3c1c66f7bf5a5edc33c1122d7e8ec7000f"
-    },
-    {
-      "ImportPath": "k8s.io/client-go/kubernetes/typed/autoscaling/v1/fake",
-      "Rev": "01662c3c1c66f7bf5a5edc33c1122d7e8ec7000f"
-    },
-    {
-      "ImportPath": "k8s.io/client-go/kubernetes/typed/autoscaling/v2beta1",
-      "Rev": "01662c3c1c66f7bf5a5edc33c1122d7e8ec7000f"
-    },
-    {
-      "ImportPath": "k8s.io/client-go/kubernetes/typed/autoscaling/v2beta1/fake",
-      "Rev": "01662c3c1c66f7bf5a5edc33c1122d7e8ec7000f"
-    },
-    {
-      "ImportPath": "k8s.io/client-go/kubernetes/typed/batch/v1",
-      "Rev": "01662c3c1c66f7bf5a5edc33c1122d7e8ec7000f"
-    },
-    {
-      "ImportPath": "k8s.io/client-go/kubernetes/typed/batch/v1/fake",
-      "Rev": "01662c3c1c66f7bf5a5edc33c1122d7e8ec7000f"
-    },
-    {
-      "ImportPath": "k8s.io/client-go/kubernetes/typed/batch/v1beta1",
-      "Rev": "01662c3c1c66f7bf5a5edc33c1122d7e8ec7000f"
-    },
-    {
-      "ImportPath": "k8s.io/client-go/kubernetes/typed/batch/v1beta1/fake",
-      "Rev": "01662c3c1c66f7bf5a5edc33c1122d7e8ec7000f"
-    },
-    {
-      "ImportPath": "k8s.io/client-go/kubernetes/typed/batch/v2alpha1",
-      "Rev": "01662c3c1c66f7bf5a5edc33c1122d7e8ec7000f"
-    },
-    {
-      "ImportPath": "k8s.io/client-go/kubernetes/typed/batch/v2alpha1/fake",
-      "Rev": "01662c3c1c66f7bf5a5edc33c1122d7e8ec7000f"
-    },
-    {
-      "ImportPath": "k8s.io/client-go/kubernetes/typed/certificates/v1beta1",
-      "Rev": "01662c3c1c66f7bf5a5edc33c1122d7e8ec7000f"
-    },
-    {
-      "ImportPath": "k8s.io/client-go/kubernetes/typed/certificates/v1beta1/fake",
-      "Rev": "01662c3c1c66f7bf5a5edc33c1122d7e8ec7000f"
-    },
-    {
-      "ImportPath": "k8s.io/client-go/kubernetes/typed/core/v1",
-      "Rev": "01662c3c1c66f7bf5a5edc33c1122d7e8ec7000f"
-    },
-    {
-      "ImportPath": "k8s.io/client-go/kubernetes/typed/core/v1/fake",
-      "Rev": "01662c3c1c66f7bf5a5edc33c1122d7e8ec7000f"
-    },
-    {
-      "ImportPath": "k8s.io/client-go/kubernetes/typed/events/v1beta1",
-      "Rev": "01662c3c1c66f7bf5a5edc33c1122d7e8ec7000f"
-    },
-    {
-      "ImportPath": "k8s.io/client-go/kubernetes/typed/events/v1beta1/fake",
-      "Rev": "01662c3c1c66f7bf5a5edc33c1122d7e8ec7000f"
-    },
-    {
-      "ImportPath": "k8s.io/client-go/kubernetes/typed/extensions/v1beta1",
-      "Rev": "01662c3c1c66f7bf5a5edc33c1122d7e8ec7000f"
-    },
-    {
-      "ImportPath": "k8s.io/client-go/kubernetes/typed/extensions/v1beta1/fake",
-      "Rev": "01662c3c1c66f7bf5a5edc33c1122d7e8ec7000f"
-    },
-    {
-      "ImportPath": "k8s.io/client-go/kubernetes/typed/networking/v1",
-      "Rev": "01662c3c1c66f7bf5a5edc33c1122d7e8ec7000f"
-    },
-    {
-      "ImportPath": "k8s.io/client-go/kubernetes/typed/networking/v1/fake",
-      "Rev": "01662c3c1c66f7bf5a5edc33c1122d7e8ec7000f"
-    },
-    {
-      "ImportPath": "k8s.io/client-go/kubernetes/typed/policy/v1beta1",
-      "Rev": "01662c3c1c66f7bf5a5edc33c1122d7e8ec7000f"
-    },
-    {
-      "ImportPath": "k8s.io/client-go/kubernetes/typed/policy/v1beta1/fake",
-      "Rev": "01662c3c1c66f7bf5a5edc33c1122d7e8ec7000f"
-    },
-    {
-      "ImportPath": "k8s.io/client-go/kubernetes/typed/rbac/v1",
-      "Rev": "01662c3c1c66f7bf5a5edc33c1122d7e8ec7000f"
-    },
-    {
-      "ImportPath": "k8s.io/client-go/kubernetes/typed/rbac/v1/fake",
-      "Rev": "01662c3c1c66f7bf5a5edc33c1122d7e8ec7000f"
-    },
-    {
-      "ImportPath": "k8s.io/client-go/kubernetes/typed/rbac/v1alpha1",
-      "Rev": "01662c3c1c66f7bf5a5edc33c1122d7e8ec7000f"
-    },
-    {
-      "ImportPath": "k8s.io/client-go/kubernetes/typed/rbac/v1alpha1/fake",
-      "Rev": "01662c3c1c66f7bf5a5edc33c1122d7e8ec7000f"
-    },
-    {
-      "ImportPath": "k8s.io/client-go/kubernetes/typed/rbac/v1beta1",
-      "Rev": "01662c3c1c66f7bf5a5edc33c1122d7e8ec7000f"
-    },
-    {
-      "ImportPath": "k8s.io/client-go/kubernetes/typed/rbac/v1beta1/fake",
-      "Rev": "01662c3c1c66f7bf5a5edc33c1122d7e8ec7000f"
-    },
-    {
-      "ImportPath": "k8s.io/client-go/kubernetes/typed/scheduling/v1alpha1",
-      "Rev": "01662c3c1c66f7bf5a5edc33c1122d7e8ec7000f"
-    },
-    {
-      "ImportPath": "k8s.io/client-go/kubernetes/typed/scheduling/v1alpha1/fake",
-      "Rev": "01662c3c1c66f7bf5a5edc33c1122d7e8ec7000f"
-    },
-    {
-      "ImportPath": "k8s.io/client-go/kubernetes/typed/settings/v1alpha1",
-      "Rev": "01662c3c1c66f7bf5a5edc33c1122d7e8ec7000f"
-    },
-    {
-      "ImportPath": "k8s.io/client-go/kubernetes/typed/settings/v1alpha1/fake",
-      "Rev": "01662c3c1c66f7bf5a5edc33c1122d7e8ec7000f"
-    },
-    {
-      "ImportPath": "k8s.io/client-go/kubernetes/typed/storage/v1",
-      "Rev": "01662c3c1c66f7bf5a5edc33c1122d7e8ec7000f"
-    },
-    {
-      "ImportPath": "k8s.io/client-go/kubernetes/typed/storage/v1/fake",
-      "Rev": "01662c3c1c66f7bf5a5edc33c1122d7e8ec7000f"
-    },
-    {
-      "ImportPath": "k8s.io/client-go/kubernetes/typed/storage/v1alpha1",
-      "Rev": "01662c3c1c66f7bf5a5edc33c1122d7e8ec7000f"
-    },
-    {
-      "ImportPath": "k8s.io/client-go/kubernetes/typed/storage/v1alpha1/fake",
-      "Rev": "01662c3c1c66f7bf5a5edc33c1122d7e8ec7000f"
-    },
-    {
-      "ImportPath": "k8s.io/client-go/kubernetes/typed/storage/v1beta1",
-      "Rev": "01662c3c1c66f7bf5a5edc33c1122d7e8ec7000f"
-    },
-    {
-      "ImportPath": "k8s.io/client-go/kubernetes/typed/storage/v1beta1/fake",
-      "Rev": "01662c3c1c66f7bf5a5edc33c1122d7e8ec7000f"
-    },
-    {
-      "ImportPath": "k8s.io/client-go/listers/admissionregistration/v1alpha1",
-      "Rev": "01662c3c1c66f7bf5a5edc33c1122d7e8ec7000f"
-    },
-    {
-      "ImportPath": "k8s.io/client-go/listers/admissionregistration/v1beta1",
-      "Rev": "01662c3c1c66f7bf5a5edc33c1122d7e8ec7000f"
-    },
-    {
-      "ImportPath": "k8s.io/client-go/listers/apps/v1",
-      "Rev": "01662c3c1c66f7bf5a5edc33c1122d7e8ec7000f"
-    },
-    {
-      "ImportPath": "k8s.io/client-go/listers/apps/v1beta1",
-      "Rev": "01662c3c1c66f7bf5a5edc33c1122d7e8ec7000f"
-    },
-    {
-      "ImportPath": "k8s.io/client-go/listers/apps/v1beta2",
-      "Rev": "01662c3c1c66f7bf5a5edc33c1122d7e8ec7000f"
-    },
-    {
-      "ImportPath": "k8s.io/client-go/listers/autoscaling/v1",
-      "Rev": "01662c3c1c66f7bf5a5edc33c1122d7e8ec7000f"
-    },
-    {
-      "ImportPath": "k8s.io/client-go/listers/autoscaling/v2beta1",
-      "Rev": "01662c3c1c66f7bf5a5edc33c1122d7e8ec7000f"
-    },
-    {
-      "ImportPath": "k8s.io/client-go/listers/batch/v1",
-      "Rev": "01662c3c1c66f7bf5a5edc33c1122d7e8ec7000f"
-    },
-    {
-      "ImportPath": "k8s.io/client-go/listers/batch/v1beta1",
-      "Rev": "01662c3c1c66f7bf5a5edc33c1122d7e8ec7000f"
-    },
-    {
-      "ImportPath": "k8s.io/client-go/listers/batch/v2alpha1",
-      "Rev": "01662c3c1c66f7bf5a5edc33c1122d7e8ec7000f"
-    },
-    {
-      "ImportPath": "k8s.io/client-go/listers/certificates/v1beta1",
-      "Rev": "01662c3c1c66f7bf5a5edc33c1122d7e8ec7000f"
-    },
-    {
-      "ImportPath": "k8s.io/client-go/listers/core/v1",
-      "Rev": "01662c3c1c66f7bf5a5edc33c1122d7e8ec7000f"
-    },
-    {
-      "ImportPath": "k8s.io/client-go/listers/events/v1beta1",
-      "Rev": "01662c3c1c66f7bf5a5edc33c1122d7e8ec7000f"
-    },
-    {
-      "ImportPath": "k8s.io/client-go/listers/extensions/v1beta1",
-      "Rev": "01662c3c1c66f7bf5a5edc33c1122d7e8ec7000f"
-    },
-    {
-      "ImportPath": "k8s.io/client-go/listers/networking/v1",
-      "Rev": "01662c3c1c66f7bf5a5edc33c1122d7e8ec7000f"
-    },
-    {
-      "ImportPath": "k8s.io/client-go/listers/policy/v1beta1",
-      "Rev": "01662c3c1c66f7bf5a5edc33c1122d7e8ec7000f"
-    },
-    {
-      "ImportPath": "k8s.io/client-go/listers/rbac/v1",
-      "Rev": "01662c3c1c66f7bf5a5edc33c1122d7e8ec7000f"
-    },
-    {
-      "ImportPath": "k8s.io/client-go/listers/rbac/v1alpha1",
-      "Rev": "01662c3c1c66f7bf5a5edc33c1122d7e8ec7000f"
-    },
-    {
-      "ImportPath": "k8s.io/client-go/listers/rbac/v1beta1",
-      "Rev": "01662c3c1c66f7bf5a5edc33c1122d7e8ec7000f"
-    },
-    {
-      "ImportPath": "k8s.io/client-go/listers/scheduling/v1alpha1",
-      "Rev": "01662c3c1c66f7bf5a5edc33c1122d7e8ec7000f"
-    },
-    {
-      "ImportPath": "k8s.io/client-go/listers/settings/v1alpha1",
-      "Rev": "01662c3c1c66f7bf5a5edc33c1122d7e8ec7000f"
-    },
-    {
-      "ImportPath": "k8s.io/client-go/listers/storage/v1",
-      "Rev": "01662c3c1c66f7bf5a5edc33c1122d7e8ec7000f"
-    },
-    {
-      "ImportPath": "k8s.io/client-go/listers/storage/v1alpha1",
-      "Rev": "01662c3c1c66f7bf5a5edc33c1122d7e8ec7000f"
-    },
-    {
-      "ImportPath": "k8s.io/client-go/listers/storage/v1beta1",
-      "Rev": "01662c3c1c66f7bf5a5edc33c1122d7e8ec7000f"
-    },
-    {
-      "ImportPath": "k8s.io/client-go/pkg/version",
-      "Rev": "01662c3c1c66f7bf5a5edc33c1122d7e8ec7000f"
-    },
-    {
-      "ImportPath": "k8s.io/client-go/rest",
-      "Rev": "01662c3c1c66f7bf5a5edc33c1122d7e8ec7000f"
-    },
-    {
-      "ImportPath": "k8s.io/client-go/rest/watch",
-      "Rev": "01662c3c1c66f7bf5a5edc33c1122d7e8ec7000f"
-    },
-    {
-      "ImportPath": "k8s.io/client-go/testing",
-      "Rev": "01662c3c1c66f7bf5a5edc33c1122d7e8ec7000f"
-    },
-    {
-      "ImportPath": "k8s.io/client-go/tools/auth",
-      "Rev": "01662c3c1c66f7bf5a5edc33c1122d7e8ec7000f"
-    },
-    {
-      "ImportPath": "k8s.io/client-go/tools/cache",
-      "Rev": "01662c3c1c66f7bf5a5edc33c1122d7e8ec7000f"
-    },
-    {
-      "ImportPath": "k8s.io/client-go/tools/clientcmd",
-      "Rev": "01662c3c1c66f7bf5a5edc33c1122d7e8ec7000f"
-    },
-    {
-      "ImportPath": "k8s.io/client-go/tools/clientcmd/api",
-      "Rev": "01662c3c1c66f7bf5a5edc33c1122d7e8ec7000f"
-    },
-    {
-      "ImportPath": "k8s.io/client-go/tools/clientcmd/api/latest",
-      "Rev": "01662c3c1c66f7bf5a5edc33c1122d7e8ec7000f"
-    },
-    {
-      "ImportPath": "k8s.io/client-go/tools/clientcmd/api/v1",
-      "Rev": "01662c3c1c66f7bf5a5edc33c1122d7e8ec7000f"
-    },
-    {
-      "ImportPath": "k8s.io/client-go/tools/metrics",
-      "Rev": "01662c3c1c66f7bf5a5edc33c1122d7e8ec7000f"
-    },
-    {
-      "ImportPath": "k8s.io/client-go/tools/pager",
-      "Rev": "01662c3c1c66f7bf5a5edc33c1122d7e8ec7000f"
-    },
-    {
-      "ImportPath": "k8s.io/client-go/tools/reference",
-      "Rev": "01662c3c1c66f7bf5a5edc33c1122d7e8ec7000f"
-    },
-    {
-      "ImportPath": "k8s.io/client-go/transport",
-      "Rev": "01662c3c1c66f7bf5a5edc33c1122d7e8ec7000f"
-    },
-    {
-      "ImportPath": "k8s.io/client-go/util/buffer",
-      "Rev": "01662c3c1c66f7bf5a5edc33c1122d7e8ec7000f"
-    },
-    {
-      "ImportPath": "k8s.io/client-go/util/cert",
-      "Rev": "01662c3c1c66f7bf5a5edc33c1122d7e8ec7000f"
-    },
-    {
-      "ImportPath": "k8s.io/client-go/util/flowcontrol",
-      "Rev": "01662c3c1c66f7bf5a5edc33c1122d7e8ec7000f"
-    },
-    {
-      "ImportPath": "k8s.io/client-go/util/homedir",
-      "Rev": "01662c3c1c66f7bf5a5edc33c1122d7e8ec7000f"
-    },
-    {
-      "ImportPath": "k8s.io/client-go/util/integer",
-      "Rev": "01662c3c1c66f7bf5a5edc33c1122d7e8ec7000f"
->>>>>>> 922481fd
+      "Rev": "651d7a8818705e25181c672c1d71524a08e42bb0"
     },
     {
       "ImportPath": "k8s.io/kube-openapi/pkg/builder",
